import logging
from typing import Sequence, List, Union, Callable, Any, Dict
from abc import ABC, abstractmethod

import pandas as pd
import numpy as np

from . import util, data_transformation
from .columngen import ColumnGenerator

log = logging.getLogger(__name__)


class FeatureGenerator(ABC):
    """
    Base class for feature generators that create a new DataFrame containing feature values
    from an input DataFrame
    """
    def __init__(self, categoricalFeatureNames: Sequence[str] = (),
            normalisationRules: Sequence[data_transformation.DFTNormalisation.Rule] = (), addCategoricalDefaultRules=True):
        """
        :param categoricalFeatureNames: if provided, will be added to the feature generator's meta-information which can
            be leveraged for further transformations, e.g. one-hot encoding.
        :param normalisationRules: Rules to be used by DFTNormalisation (e.g. for constructing an input transformer for a model).
<<<<<<< HEAD
         These rules are only relevant if a DFTNormalisation object consuming them is instantiated and used
         within a data processing pipeline. (They do not affect feature generation.)
=======
            These rules are only relevant if a DFTNormalisation object consuming them is instantiated and used
            within a data processing pipeline. They do not affect feature generation.
        :param addCategoricalDefaultRules:
            If True, normalisation rules for categorical features (which are unsupported by normalisation) and their corresponding one-hot
            encoded features (with "_<index>" appended) will be added.
>>>>>>> dd157505
        """
        self._categoricalFeatureNames = categoricalFeatureNames
        normalisationRules = list(normalisationRules)
        if addCategoricalDefaultRules and len(categoricalFeatureNames) > 0:
            normalisationRules.append(data_transformation.DFTNormalisation.Rule(r"(%s)" % "|".join(categoricalFeatureNames), unsupported=True))
            normalisationRules.append(data_transformation.DFTNormalisation.Rule(r"(%s)_\d+" % "|".join(categoricalFeatureNames), skip=True))
        log.info(f"Rules {list(map(str, normalisationRules))}")
        self._normalisationRules = normalisationRules

    def getNormalisationRules(self) -> Sequence[data_transformation.DFTNormalisation.Rule]:
        return self._normalisationRules

    def getCategoricalFeatureNames(self) -> Sequence[str]:
        return self._categoricalFeatureNames

    @abstractmethod
    def fit(self, X: pd.DataFrame, Y: pd.DataFrame, ctx=None):
        """
        Fits the feature generator based on the given data

        :param X: the input/features data frame for the learning problem
        :param Y: the corresponding output data frame for the learning problem
            (which will typically contain regression or classification target columns)
        :param ctx: a context object whose functionality may be required for feature generation;
            this is typically the model instance that this feature generator is to generate inputs for
        """
        pass

    @abstractmethod
    def generate(self, df: pd.DataFrame, ctx=None) -> pd.DataFrame:
        """
        Generates features for the data points in the given data frame

        :param df: the input data frame for which to generate features
        :param ctx: a context object whose functionality may be required for feature generation;
            this is typically the model instance that this feature generator is to generate inputs for
        :return: a data frame containing the generated features, which uses the same index as X (and Y)
        """
        pass

    def fitGenerate(self, X: pd.DataFrame, Y: pd.DataFrame, ctx=None) -> pd.DataFrame:
        """
        Fits the feature generator and subsequently generates features for the data points in the given data frame

        :param X: the input data frame for the learning problem and for which to generate features
        :param Y: the corresponding output data frame for the learning problem
            (which will typically contain regression or classification target columns)
        :param ctx: a context object whose functionality may be required for feature generation;
            this is typically the model instance that this feature generator is to generate inputs for
        :return: a data frame containing the generated features, which uses the same index as X (and Y)
        """
        self.fit(X, Y, ctx)
        return self.generate(X, ctx)


class RuleBasedFeatureGenerator(FeatureGenerator, ABC):
    """
    A feature generator which does not require fitting
    """
    def fit(self, X: pd.DataFrame, Y: pd.DataFrame, ctx=None):
        pass


class MultiFeatureGenerator(FeatureGenerator):
    def __init__(self, featureGenerators: Sequence[FeatureGenerator]):
        self.featureGenerators = featureGenerators
        categoricalFeatureNames = util.concatSequences([fg.getCategoricalFeatureNames() for fg in featureGenerators])
        normalisationRules = util.concatSequences([fg.getNormalisationRules() for fg in featureGenerators])
        super().__init__(categoricalFeatureNames=categoricalFeatureNames, normalisationRules=normalisationRules,
            addCategoricalDefaultRules=False)

    def _generateFromMultiple(self, generateFeatures: Callable[[FeatureGenerator], pd.DataFrame], index) -> pd.DataFrame:
        dfs = []
        for fg in self.featureGenerators:
            df = generateFeatures(fg)
            dfs.append(df)
        if len(dfs) == 0:
            return pd.DataFrame(index=index)
        else:
            return pd.concat(dfs, axis=1)

    def generate(self, inputDF: pd.DataFrame, ctx=None):
        def generateFeatures(fg: FeatureGenerator):
            return fg.generate(inputDF, ctx=ctx)
        return self._generateFromMultiple(generateFeatures, inputDF.index)

    def fitGenerate(self, X: pd.DataFrame, Y: pd.DataFrame, ctx=None) -> pd.DataFrame:
        def generateFeatures(fg: FeatureGenerator):
            return fg.fitGenerate(X, Y, ctx)
        return self._generateFromMultiple(generateFeatures, X.index)

    def fit(self, X: pd.DataFrame, Y: pd.DataFrame, ctx=None):
        for fg in self.featureGenerators:
            fg.fit(X, Y)


class FeatureGeneratorFromNamedTuples(FeatureGenerator, ABC):
    """
    Generates feature values for one data point at a time, creating a dictionary with
    feature values from each named tuple
    """
    def __init__(self, cache: util.cache.PersistentKeyValueCache = None, categoricalFeatureNames: Sequence[str] = (),
            normalisationRules: Sequence[data_transformation.DFTNormalisation.Rule] = ()):
        super().__init__(categoricalFeatureNames=categoricalFeatureNames, normalisationRules=normalisationRules)
        self.cache = cache

    def generate(self, df: pd.DataFrame, ctx=None):
        dicts = []
        for idx, nt in enumerate(df.itertuples()):
            if idx % 100 == 0:
                log.debug(f"Generating feature via {self.__class__.__name__} for index {idx}")
            value = None
            if self.cache is not None:
                value = self.cache.get(nt.Index)
            if value is None:
                value = self._generateFeatureDict(nt)
                if self.cache is not None:
                    self.cache.set(nt.Index, value)
            dicts.append(value)
        return pd.DataFrame(dicts, index=df.index)

    @abstractmethod
    def _generateFeatureDict(self, namedTuple) -> Dict[str, Any]:
        """
        Creates a dictionary with feature values from a named tuple

        :param namedTuple: the data point for which to generate features
        :return: a dictionary mapping feature names to values
        """
        pass


class FeatureGeneratorTakeColumns(RuleBasedFeatureGenerator):
    def __init__(self, columns: Union[str, List[str]], categoricalFeatureNames: Sequence[str] = (),
            normalisationRules: Sequence[data_transformation.DFTNormalisation.Rule] = ()):
        super().__init__(categoricalFeatureNames=categoricalFeatureNames, normalisationRules=normalisationRules)
        if isinstance(columns, str):
            columns = [columns]
        self.columns = columns

    def generate(self, df: pd.DataFrame, ctx=None) -> pd.DataFrame:
        missingCols = set(self.columns) - set(df.columns)
        if len(missingCols) > 0:
            raise Exception(f"Columns {missingCols} not present in data frame; available columns: {list(df.columns)}")
        return df[self.columns]


class FeatureGeneratorTakeAllColumns(RuleBasedFeatureGenerator):
    def generate(self, df: pd.DataFrame, ctx=None) -> pd.DataFrame:
        return df


class FeatureGeneratorFlattenColumns(RuleBasedFeatureGenerator):
    """
    Instances of this class take columns with vectors and creates a dataframe with columns containing entries of
    these vectors.

    For example, if columns "vec1", "vec2" contain vectors of dimensions dim1, dim2, a datafrane dim1+dim2 new columns
    will be created. It will contain the columns "vec1_<i1>", "vec2_<i2>" with i1, i2 ranging in (0, dim1), (0, dim2).

    """
    def __init__(self, columns: Union[str, Sequence[str]], categoricalFeatureNames: Sequence[str] = (),
            normalisationRules: Sequence[data_transformation.DFTNormalisation.Rule] = ()):
        super().__init__(categoricalFeatureNames=categoricalFeatureNames, normalisationRules=normalisationRules)
        if isinstance(columns, str):
            columns = [columns]
        self.columns = columns

    def generate(self, df: pd.DataFrame, ctx=None) -> pd.DataFrame:
        resultDf = pd.DataFrame(index=df.index)
        for col in self.columns:
            log.info(f"Flattening column {col}")
            values = np.stack(df[col].values)
            if len(values.shape) != 2:
                raise ValueError(f"Column {col} was expected to contain one dimensional vectors, something went wrong")
            dimension = values.shape[1]
            new_columns = [f"{col}_{i}" for i in range(dimension)]
            log.info(f"Adding {len(new_columns)} new columns to feature dataframe")
            resultDf[new_columns] = pd.DataFrame(values, index=df.index)
        return resultDf


class FeatureGeneratorFromColumnGenerator(RuleBasedFeatureGenerator):
    """
    Implements a feature generator via a column generator
    """
    log = log.getChild(__qualname__)

    def __init__(self, columnGen: ColumnGenerator, takeInputColumnIfPresent=False, categoricalFeatureNames: Sequence[str] = (),
            normalisationRules: Sequence[data_transformation.DFTNormalisation.Rule] = ()):
        """
        :param columnGen: the underlying column generator
        :param takeInputColumnIfPresent: if True, then if a column whose name corresponds to the column to generate exists
            in the input data, simply copy it to generate the output (without using the column generator); if False, always
            apply the columnGen to generate the output
        """
        super().__init__(categoricalFeatureNames=categoricalFeatureNames, normalisationRules=normalisationRules)
        self.takeInputColumnIfPresent = takeInputColumnIfPresent
        self.columnGen = columnGen

    def generate(self, df: pd.DataFrame, ctx=None) -> pd.DataFrame:
        colName = self.columnGen.columnName
        if self.takeInputColumnIfPresent and colName in df.columns:
            self.log.debug(f"Taking column '{colName}' from input data frame")
            series = df[colName]
        else:
            self.log.debug(f"Generating column '{colName}' via {self.columnGen}")
            series = self.columnGen.generateColumn(df)
        return pd.DataFrame({colName: series})


class ChainedFeatureGenerator(FeatureGenerator):
    """
    Chains feature generators such that they are executed one after another. The output of generator i>=1 is the input of
    generator i+1 in the generator sequence.
    """
    def __init__(self, *featureGenerators: FeatureGenerator, categoricalFeatureNames: Sequence[str] = None,
                 normalisationRules: Sequence[data_transformation.DFTNormalisation.Rule] = None):
        """
        :param featureGenerators: the list of feature generators to apply in order
        :param categoricalFeatureNames: the list of categorical feature names being generated; if None, use the ones
            indicated by the last feature generator in the list
        :param normalisationRules: normalisation rules to use; if None, use rules of the last feature generator in the list
        """
        if len(featureGenerators) == 0:
            raise ValueError("Empty list of feature generators")
        if categoricalFeatureNames is None:
            categoricalFeatureNames = featureGenerators[-1].getCategoricalFeatureNames()
        if normalisationRules is None:
            normalisationRules = featureGenerators[-1].getNormalisationRules()
        super().__init__(categoricalFeatureNames=categoricalFeatureNames, normalisationRules=normalisationRules)
        self.featureGenerators = featureGenerators

    def generate(self, df: pd.DataFrame, ctx=None) -> pd.DataFrame:
        for featureGen in self.featureGenerators:
            df = featureGen.generate(df, ctx)
        return df

    def fit(self, X: pd.DataFrame, Y: pd.DataFrame, ctx=None):
        self.fitGenerate(X, Y, ctx)

    def fitGenerate(self, X: pd.DataFrame, Y: pd.DataFrame, ctx=None) -> pd.DataFrame:
        for fg in self.featureGenerators:
            X = fg.fitGenerate(X, Y, ctx)
        return X


################################
#
# generator registry
#
################################


class FeatureGeneratorRegistry:
    """
    Represents a registry for named feature generators which can be instantiated via factories.
    Each named feature generator is a singleton, i.e. each factory will be called at most once.
    """
    def __init__(self):
        self._featureGeneratorFactories = {}
        self._featureGeneratorSingletons = {}

    def registerFactory(self, name, factory: Callable[[], FeatureGenerator]):
        """
        Registers a feature generator factory which can subsequently be referenced by models via their name
        :param name: the name
        :param factory: the factory
        """
        if name in self._featureGeneratorFactories:
            raise ValueError(f"Generator for name '{name}' already registered")
        self._featureGeneratorFactories[name] = factory

    def getFeatureGenerator(self, name):
        """
        Creates a feature generator from a name, which must

        :param name: the name of the generator
        :return: a new feature generator instance
        """
        generator = self._featureGeneratorSingletons.get(name)
        if generator is None:
            factory = self._featureGeneratorFactories.get(name)
            if factory is None:
                raise ValueError(f"No factory registered for name '{name}': known names: {list(self._featureGeneratorFactories.keys())}. Use registerFeatureGeneratorFactory to register a new feature generator factory.")
            generator = factory()
            self._featureGeneratorSingletons[name] = generator
        return generator


class FeatureCollector(object):
    """
    A feature collector which can provide a multi-feature generator from a list of names/generators and registry
    """

    def __init__(self, *featureGeneratorsOrNames: Union[str, FeatureGenerator], registry=None):
        """
        :param featureGeneratorsOrNames: generator names (known to articleFeatureGeneratorRegistry) or generator instances.
        :param registry: the feature generator registry for the case where names are passed
        """
        self._featureGeneratorsOrNames = featureGeneratorsOrNames
        self._registry = registry
        self._multiFeatureGenerator = self.createMultiFeatureGenerator()

    def getMultiFeatureGenerator(self) -> MultiFeatureGenerator:
        return self._multiFeatureGenerator

    def createMultiFeatureGenerator(self):
        featureGenerators = []
        for f in self._featureGeneratorsOrNames:
            if isinstance(f, FeatureGenerator):
                featureGenerators.append(f)
            elif type(f) == str:
                if self._registry is None:
                    raise Exception(f"Received feature name '{f}' instead of instance but no registry to perform the lookup")
                featureGenerators.append(self._registry.getFeatureGenerator(f))
            else:
                raise ValueError(f"Unexpected type {type(f)} in list of features")
        return MultiFeatureGenerator(featureGenerators)<|MERGE_RESOLUTION|>--- conflicted
+++ resolved
@@ -22,16 +22,11 @@
         :param categoricalFeatureNames: if provided, will be added to the feature generator's meta-information which can
             be leveraged for further transformations, e.g. one-hot encoding.
         :param normalisationRules: Rules to be used by DFTNormalisation (e.g. for constructing an input transformer for a model).
-<<<<<<< HEAD
-         These rules are only relevant if a DFTNormalisation object consuming them is instantiated and used
-         within a data processing pipeline. (They do not affect feature generation.)
-=======
             These rules are only relevant if a DFTNormalisation object consuming them is instantiated and used
             within a data processing pipeline. They do not affect feature generation.
         :param addCategoricalDefaultRules:
             If True, normalisation rules for categorical features (which are unsupported by normalisation) and their corresponding one-hot
             encoded features (with "_<index>" appended) will be added.
->>>>>>> dd157505
         """
         self._categoricalFeatureNames = categoricalFeatureNames
         normalisationRules = list(normalisationRules)
