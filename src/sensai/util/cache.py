--- conflicted
+++ resolved
@@ -12,13 +12,9 @@
 
 import sqlite3
 
-<<<<<<< HEAD
+from .pickle import PickleFailureDebugger
+
 _log = logging.getLogger(__name__)
-=======
-from .pickle import PickleFailureDebugger
-
-log = logging.getLogger(__name__)
->>>>>>> a85b747f
 
 T = TypeVar("T")
 
