--- conflicted
+++ resolved
@@ -150,11 +150,7 @@
         print(f"A log file was saved to {path}")
 
 
-<<<<<<< HEAD
-def add_file_logger(path, append=True, register_atexit=True):
-=======
-def add_file_logger(path, register_atexit=True) -> FileHandler:
->>>>>>> 7ffb9aa1
+def add_file_logger(path, append=True, register_atexit=True) -> FileHandler:
     global _isAtExitReportFileLoggerRegistered
     log.info(f"Logging to {path} ...")
     mode = "a" if append else "w"
@@ -345,25 +341,13 @@
     """
     Base class for context handlers to be used in conjunction with Python's `with` statement.
     """
-<<<<<<< HEAD
-    def __init__(self, path: str, append=True, enabled=True):
-        """
-        :param path: the path to the log file
-        :param append: whether to append in case the file already exists; if False, always create a new file.
-=======
 
     def __init__(self, enabled=True):
         """
->>>>>>> 7ffb9aa1
         :param enabled: whether to actually perform any logging.
             This switch allows the with statement to be applied regardless of whether logging shall be enabled.
         """
         self.enabled = enabled
-<<<<<<< HEAD
-        self.path = path
-        self.append = append
-=======
->>>>>>> 7ffb9aa1
         self._log_handler = None
 
     @abstractmethod
@@ -372,11 +356,7 @@
 
     def __enter__(self):
         if self.enabled:
-<<<<<<< HEAD
-            self._log_handler = add_file_logger(self.path, append=self.append, register_atexit=False)
-=======
             self._log_handler = self._create_log_handler()
->>>>>>> 7ffb9aa1
 
     def __exit__(self, exc_type, exc_value, traceback):
         if self._log_handler is not None:
@@ -388,17 +368,19 @@
     A context handler to be used in conjunction with Python's `with` statement which enables file-based logging.
     """
 
-    def __init__(self, path: str, enabled=True):
+    def __init__(self, path: str, append=True, enabled=True):
         """
         :param path: the path to the log file
+        :param append: whether to append in case the file already exists; if False, always create a new file.
         :param enabled: whether to actually perform any logging.
             This switch allows the with statement to be applied regardless of whether logging shall be enabled.
         """
         self.path = path
+        self.append = append
         super().__init__(enabled=enabled)
 
     def _create_log_handler(self) -> Handler:
-        return add_file_logger(self.path, register_atexit=False)
+        return add_file_logger(self.path, append=self.append, register_atexit=False)
 
 
 class MemoryLoggerContext(LoggerContext):
