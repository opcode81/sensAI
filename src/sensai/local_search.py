--- conflicted
+++ resolved
@@ -570,11 +570,7 @@
             else:
                 degreeOfCompletion = timeElapsed / self.duration
             chain.step(degreeOfCompletion)
-<<<<<<< HEAD
-        self._log.info(f"Simulated annealing completed after {time.time()-startTime:.1f} seconds, {chain.stepsTaken} steps")
-=======
         self._log.info(f"Simulated annealing completed after {time.time() - startTime:.1f} seconds, {chain.stepsTaken} steps")
->>>>>>> f1d3a283
         chain.logStats()
         chain.applyBestState()
         if self.collectStats:
