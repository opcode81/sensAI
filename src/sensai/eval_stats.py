import logging
from abc import abstractmethod, ABC
from typing import Union, List

import numpy as np
import pandas as pd
import seaborn as sns
import sklearn.utils.multiclass
from matplotlib import pyplot as plt
from matplotlib.colors import LinearSegmentedColormap
from sklearn.metrics import accuracy_score, precision_score, recall_score, f1_score, confusion_matrix

<<<<<<< HEAD
_log = logging.getLogger(__name__)
=======
from .util.plot import plotMatrix

log = logging.getLogger(__name__)
>>>>>>> a85b747f


class EvalStats(ABC):
    """Collects data for the evaluation of a model and computes corresponding metrics"""
    def __init__(self, y_predicted: Union[list, pd.Series, pd.DataFrame, np.ndarray] = None,
                 y_true: Union[list, pd.Series, pd.DataFrame, np.ndarray] = None):
        self.y_true = []
        self.y_predicted = []
        self.y_true_multidim = None
        self.y_predicted_multidim = None
        self.name = None

        if y_predicted is not None:
            self.addAll(y_predicted, y_true)

    def __str__(self):
        d = self.getAll()
        return "EvalStats[%s]" % ", ".join(["%s=%.4f" % (k, v) for (k, v) in d.items()])

    def setName(self, name):
        self.name = name

    @abstractmethod
    def getAll(self):
        pass

    def add(self, y_predicted, y_true):
        """
        Adds a single pair of values to the evaluation

        Parameters:
            y_predicted: the value predicted by the model
            y_true: the true value
        """
        self.y_true.append(y_true)
        self.y_predicted.append(y_predicted)

    def addAll(self, y_predicted, y_true):
        """
        Adds multiple predicted values and the corresponding ground truth values to the evaluation

        Parameters:
            y_predicted: pandas.Series or list of predicted values or, in the case of multi-dimensional models,
                        a pandas DataFrame (multiple series) containing predicted value
            y_true: an object of the same type/shape as y_predicted containing the corresponding ground truth values
        """
        if (isinstance(y_predicted, pd.Series) or isinstance(y_predicted, list) or isinstance(y_predicted, np.ndarray)) \
                and (isinstance(y_true, pd.Series) or isinstance(y_true, list) or isinstance(y_true, np.ndarray)):
            a, b = len(y_predicted), len(y_true)
            if a != b:
                raise Exception("Lengths differ (predicted %d, truth %d)" % (a, b))
        elif isinstance(y_predicted, pd.DataFrame) and isinstance(y_true, pd.DataFrame):  # multiple time series
            # keep track of multidimensional data (to be used later in getEvalStatsCollection)
            y_predicted_multidim = y_predicted.values
            y_true_multidim = y_true.values
            dim = y_predicted_multidim.shape[1]
            if dim != y_true_multidim.shape[1]:
                raise Exception("Dimension mismatch")
            if self.y_true_multidim is None:
                self.y_predicted_multidim = [[] for _ in range(dim)]
                self.y_true_multidim = [[] for _ in range(dim)]
            if len(self.y_predicted_multidim) != dim:
                raise Exception("Dimension mismatch")
            for i in range(dim):
                self.y_predicted_multidim[i].extend(y_predicted_multidim[:, i])
                self.y_true_multidim[i].extend(y_true_multidim[:, i])
            # convert to flat data for this stats object
            y_predicted = y_predicted_multidim.reshape(-1)
            y_true = y_true_multidim.reshape(-1)
        else:
            raise Exception("Unhandled data types: %s, %s" % (str(type(y_predicted)), str(type(y_true))))
        self.y_true.extend(y_true)
        self.y_predicted.extend(y_predicted)


class ClassificationEvalStats(EvalStats):
    def __init__(self, y_predicted: Union[list, pd.Series, pd.DataFrame, np.ndarray] = None,
            y_true: Union[list, pd.Series, pd.DataFrame, np.ndarray] = None,
            y_predictedClassProbabilities: pd.DataFrame = None,
            labels: Union[list, pd.Series, pd.DataFrame, np.ndarray] = None):
        """
        :param y_predicted: the predicted class labels
        :param y_true: the true class labels
        :param y_predictedClassProbabilities: a data frame whose columns are the class labels and whose values are probabilities
        :param labels: the list of class labels
        """
        super().__init__(y_predicted=y_predicted, y_true=y_true)
        self.labels = labels
        self.y_predicted_proba = y_predictedClassProbabilities
        self._probabilitiesAvailable = y_predictedClassProbabilities is not None

        if self._probabilitiesAvailable:
            self.y_predicted_proba_true_class = self._computeProbabilitiesOfTrueClass()

    def _computeProbabilitiesOfTrueClass(self):
        result = []
        for i in range(len(self.y_true)):
            trueClass = self.y_true[i]
            probTrueClass = self.y_predicted_proba[trueClass].iloc[i]
            result.append(probTrueClass)
        return np.array(result)

    def getConfusionMatrix(self) -> "ConfusionMatrix":
        return ConfusionMatrix(self.y_true, self.y_predicted)

    def getAccuracy(self):
        return accuracy_score(y_true=self.y_true, y_pred=self.y_predicted)

    def getAveragedPrecision(self):
        return precision_score(y_true=self.y_true, y_pred=self.y_predicted, average='weighted')

    def getAveragedRecall(self):
        return recall_score(y_true=self.y_true, y_pred=self.y_predicted, average='weighted')

    def getAveragedF1(self):
        return f1_score(y_true=self.y_true, y_pred=self.y_predicted, average='weighted')

    def getGeoMeanTrueClassProbability(self):
        if not self._probabilitiesAvailable:
            return None
        # the 1e-3 below prevents lp = -inf due to single entries with y_predicted_proba_true_class=0
        lp = np.log(np.maximum(1e-3, self.y_predicted_proba_true_class))
        return np.exp(lp.sum() / len(lp))

    def getAll(self):
        """Gets a dictionary with all metrics"""
        d = dict(ACC=self.getAccuracy())
        if self._probabilitiesAvailable:
            d["GeoMeanTrueClassProb"] = self.getGeoMeanTrueClassProbability()
        return d

    def plotConfusionMatrix(self, normalize=True):
        # based on https://scikit-learn.org/0.20/auto_examples/model_selection/plot_confusion_matrix.html
        confusionMatrix = self.getConfusionMatrix()
        return confusionMatrix.plot(normalize=normalize)


class RegressionEvalStats(EvalStats):
    """Collects data for the evaluation of a model and computes corresponding metrics"""

    def getAll(self):
        """Gets a dictionary with all metrics"""
        return dict(RRSE=self.getRRSE(), R2=self.getR2(), PCC=self.getCorrelationCoeff(), MAE=self.getMAE(),
                    StdDevAE=self.getStdDevAE(), RMSE=self.getRMSE())

    def getRRSE(self):
        """Gets the root relative squared error"""
        y_predicted = np.array(self.y_predicted)
        y_true = np.array(self.y_true)
        mean_y = np.mean(y_true)
        residuals = y_predicted - y_true
        mean_deviation = y_true - mean_y
        return np.sqrt(np.sum(residuals * residuals) / np.sum(mean_deviation * mean_deviation))

    def getCorrelationCoeff(self):
        """Gets the Pearson correlation coefficient (PCC)"""
        cov = np.cov([self.y_true, self.y_predicted])
        return cov[0][1] / np.sqrt(cov[0][0] * cov[1][1])

    def getR2(self):
        """Gets the R^2 score"""
        rrse = self.getRRSE()
        return 1.0 - rrse*rrse

    def _getErrors(self):
        y_predicted = np.array(self.y_predicted)
        y_true = np.array(self.y_true)
        return y_predicted - y_true

    def _getAbsErrors(self):
        return np.abs(self._getErrors())

    def getMAE(self):
        """Gets the mean absolute error"""
        return np.mean(self._getAbsErrors())

    def getRMSE(self):
        """Gets the root mean squared error"""
        errors = self._getErrors()
        return np.sqrt(np.mean(errors * errors))

    def getStdDevAE(self):
        """Gets the standard deviation of the absolute error"""
        return np.std(self._getAbsErrors())

    def getEvalStatsCollection(self):
        """
        For the case where we collected data on multiple dimensions, obtain a stats collection where
        each object in the collection holds stats on just one dimension
        """
        if self.y_true_multidim is None:
            raise Exception("No multi-dimensional data was collected")
        dim = len(self.y_true_multidim)
        statsList = []
        for i in range(dim):
            stats = RegressionEvalStats()
            stats.addAll(self.y_predicted_multidim[i], self.y_true_multidim[i])
            statsList.append(stats)
        return RegressionEvalStatsCollection(statsList)

    def plotErrorDistribution(self, bins=None, figure=True, titleAdd=None):
        """
        :param bins: if None, seaborns default binning will be used
        :param figure: whether to plot in a separate figure
        :param titleAdd: a string to add to the title (on a second line)

        :return: the resulting figure object or None
        """
        errors = self._getErrors()
        fig = None
        title = "Prediction Error Distribution"
        if titleAdd is not None:
            title += "\n" + titleAdd
        if figure:
            fig = plt.figure(title)
        sns.distplot(errors, bins=bins)
        plt.title(title)
        plt.xlabel("error (prediction - ground truth)")
        plt.ylabel("probability density")
        return fig

    def plotScatterGroundTruthPredictions(self, figure=True, **kwargs):
        """
        :param figure: whether to plot in a separate figure
        :param kwargs: will be passed to plt.scatter()

        :return:  the resulting figure object or None
        """
        fig = None
        title = "Scatter Plot of Ground Truth vs. Predicted Values"
        if figure:
            fig = plt.figure(title)
        y_range = [min(self.y_true), max(self.y_true)]
        plt.scatter(self.y_true, self.y_predicted, **kwargs)
        plt.plot(y_range, y_range, 'k-', lw=2, label="_not in legend", color="r")
        plt.xlabel("ground truth")
        plt.ylabel("prediction")
        plt.title(title)
        return fig

    def plotHeatmapGroundTruthPredictions(self, figure=True, cmap=None, bins=60, titleAdd=None, **kwargs):
        """
        :param figure: whether to plot in a separate figure
        :param cmap: value for corresponding parameter of plt.imshow() or None
        :param bins: how many bins to use for construncting the heatmap
        :param titleAdd: a string to add to the title (on a second line)
        :param kwargs: will be passed to plt.imshow()

        :return:  the resulting figure object or None
        """
        fig = None
        title = "Heat Map of Ground Truth vs. Predicted Values"
        if titleAdd:
            title += "\n" + titleAdd
        if figure:
            fig = plt.figure(title)
        y_range = [min(self.y_true), max(self.y_true)]
        plt.plot(y_range, y_range, 'k-', lw=0.75, label="_not in legend", color="green", zorder=2)
        heatmap, _, _ = np.histogram2d(self.y_true, self.y_predicted, bins=bins)
        extent = [y_range[0], y_range[1], y_range[0], y_range[1]]
        if cmap is None:
            cmap = LinearSegmentedColormap.from_list("whiteToRed", ((1, 1, 1), (0.7, 0, 0)))
        plt.imshow(heatmap.T, extent=extent, origin='lower', cmap=cmap, zorder=1, **kwargs)

        plt.xlabel("ground truth")
        plt.ylabel("prediction")
        plt.title(title)
        return fig


def meanStats(evalStatsList):
    """Returns, for a list of EvalStats objects, the mean values of all metrics in a dictionary"""
    dicts = [s.getAll() for s in evalStatsList]
    metrics = dicts[0].keys()
    return {m: np.mean([d[m] for d in dicts]) for m in metrics}


class EvalStatsCollection(ABC):
    def __init__(self, evalStatsList: List[EvalStats]):
        self.statsList = evalStatsList
        metricsList = [es.getAll() for es in evalStatsList]
        metricNames = sorted(metricsList[0].keys())
        self.metrics = {metric: [d[metric] for d in metricsList] for metric in metricNames}

    def getValues(self, metric):
        return self.metrics[metric]

    def aggStats(self):
        agg = {}
        for metric, values in self.metrics.items():
            agg[f"mean[{metric}]"] = np.mean(values)
            agg[f"std[{metric}]"] = np.std(values)
        return agg

    def meanStats(self):
        metrics = {metric: np.mean(values) for (metric, values) in self.metrics.items()}
        metrics.update({"StdDev[%s]" % metric: np.std(values) for (metric, values) in self.metrics.items()})
        return metrics

    def plotDistribution(self, metric):
        values = self.metrics[metric]
        plt.figure()
        plt.title(metric)
        sns.distplot(values)

    def toDataFrame(self) -> pd.DataFrame:
        """
        :return: a DataFrame with the evaluation metrics from all contained EvalStats objects;
            the EvalStats' name field being used as the index if it is set
        """
        data = dict(self.metrics)
        index = [stats.name for stats in self.statsList]
        if len([n for n in index if n is not None]) == 0:
            index = None
        return pd.DataFrame(data, index=index)

    def __str__(self):
        return f"{self.__class__.__name__}[" + ", ".join(["%s=%.4f" % (key, self.aggStats()[key])
                                                          for key in self.metrics]) + "]"


class RegressionEvalStatsCollection(EvalStatsCollection):
    def __init__(self, evalStatsList: List[RegressionEvalStats]):
        super().__init__(evalStatsList)
        self.globalStats = None

    def getGlobalStats(self) -> RegressionEvalStats:
        """
        Gets an evaluation statistics object that combines the data from all contained eval stats objects
        """
        if self.globalStats is None:
            y_true = np.concatenate([evalStats.y_true for evalStats in self.statsList])
            y_predicted = np.concatenate([evalStats.y_predicted for evalStats in self.statsList])
            self.globalStats = RegressionEvalStats(y_predicted, y_true)
        return self.globalStats


class ClassificationEvalStatsCollection(EvalStatsCollection):
    def __init__(self, evalStatsList: List[ClassificationEvalStats]):
        super().__init__(evalStatsList)
        self.globalStats = None

    def getGlobalStats(self) -> ClassificationEvalStats:
        """
        Gets an evaluation statistics object that combines the data from all contained eval stats objects
        """
        if self.globalStats is None:
            y_true = np.concatenate([evalStats.y_true for evalStats in self.statsList])
            y_predicted = np.concatenate([evalStats.y_predicted for evalStats in self.statsList])
            self.globalStats = ClassificationEvalStats(y_predicted, y_true)
        return self.globalStats


class ConfusionMatrix:
    def __init__(self, y_true, y_predicted):
        self.labels = sklearn.utils.multiclass.unique_labels(y_true, y_predicted)
        self.confusionMatrix = confusion_matrix(y_true, y_predicted, labels=self.labels)

    def plot(self, normalize=True):
        title = 'Normalized Confusion Matrix' if normalize else 'Confusion Matrix (Counts)'
        plotMatrix(self.confusionMatrix, title, self.labels, self.labels, 'true class', 'predicted class', normalize=normalize)<|MERGE_RESOLUTION|>--- conflicted
+++ resolved
@@ -10,13 +10,9 @@
 from matplotlib.colors import LinearSegmentedColormap
 from sklearn.metrics import accuracy_score, precision_score, recall_score, f1_score, confusion_matrix
 
-<<<<<<< HEAD
+from .util.plot import plotMatrix
+
 _log = logging.getLogger(__name__)
-=======
-from .util.plot import plotMatrix
-
-log = logging.getLogger(__name__)
->>>>>>> a85b747f
 
 
 class EvalStats(ABC):
