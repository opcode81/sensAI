import logging
from abc import ABC, abstractmethod
from typing import Sequence, List, Any, Optional, Union, TypeVar

import numpy as np
import pandas as pd

from .data_transformation import DataFrameTransformer, DataFrameTransformerChain, InvertibleDataFrameTransformer
from .featuregen import FeatureGenerator, FeatureCollector
from .util.cache import PickleLoadSaveMixin

log = logging.getLogger(__name__)


T = TypeVar('T')


class PredictorModel(ABC):
    """
    Base class for models that map vectors to predictions
    """
    @abstractmethod
    def predict(self, x: pd.DataFrame) -> pd.DataFrame:
        pass

    @abstractmethod
    def getPredictedVariableNames(self):
        pass

    @abstractmethod
    def isRegressionModel(self) -> bool:
        pass

    @abstractmethod
    def getName(self) -> str:
        pass


<<<<<<< HEAD
class VectorModel(PredictorModel, ABC):
=======
class VectorModel(PredictorModel, PickleLoadSaveMixin, ABC):
>>>>>>> 3d00aeff
    """
    Base class for models that map vectors to vectors
    """
    def __init__(self, checkInputColumns=True):
        """

        :param checkInputColumns: Whether to check if the input column list (after feature generation) during inference coincides
            with the input column list during fit. This should be disabled if feature generation is not performed by the model itself,
            e.g. in ensemble models.
        """
        self._featureGenerator: Optional["FeatureGenerator"] = None
        self._inputTransformerChain = DataFrameTransformerChain(())
        self._outputTransformerChain = DataFrameTransformerChain(())
        self._predictedVariableNames = None
        self._modelInputVariableNames = None
        self._modelOutputVariableNames = None
        self._targetTransformer = None
        self._name = None
        self._isFitted = False
        self.checkInputColumns = checkInputColumns

    @staticmethod
    def _flattened(l: Sequence[Union[T, List[T]]]) -> List[T]:
        result = []
        for x in l:
            if type(x) == list:
                result.extend(x)
            else:
                result.append(x)
        return result

    def withInputTransformers(self, *inputTransformers: Union[DataFrameTransformer, List[DataFrameTransformer]]) -> __qualname__:
        """
        Makes the model use the given input transformers.

        :param inputTransformers: DataFrameTransformers for the transformation of inputs
        :return: self
        """
        self._inputTransformerChain = DataFrameTransformerChain(self._flattened(inputTransformers))
        return self

    def withOutputTransformers(self, *outputTransformers: Union[DataFrameTransformer, List[DataFrameTransformer]]) -> __qualname__:
        """
        Makes the model use the given output transformers.

        :param outputTransformers: DataFrameTransformers for the transformation of outputs (after the model has been applied)
        :return: self
        """
        self._outputTransformerChain = DataFrameTransformerChain(self._flattened(outputTransformers))
        return self

    def withTargetTransformer(self, targetTransformer: InvertibleDataFrameTransformer) -> __qualname__:
        """
        Makes the model use the given target transformers.

        :param targetTransformer: a transformer which transforms the targets (training data outputs) prior to learning the model, such
            that the model learns to predict the transformed outputs. When predicting, the inverse transformer is applied after applying
            the model, i.e. the transformation is completely transparent when applying the model.
        :return: self
        """
        self._targetTransformer = targetTransformer
        return self

    def withFeatureGenerator(self, featureGenerator: Optional[FeatureGenerator]) -> __qualname__:
        """
        Makes the model use the given feature generator, which shall be used to compute the actual inputs of the model from the data
        frame that is given. Feature computation takes place before input transformation.

        :param featureGenerator: the feature generator to use for input computation
        :return: self
        """
        self._featureGenerator = featureGenerator
        return self

    def withFeatureCollector(self, featureCollector: FeatureCollector) -> __qualname__:
        """
        Makes the model use the given feature collector's multi-feature generator in order compute the actual inputs of the model from
        the data frame that is given.
        Feature computation takes place before input transformation.

        :param featureCollector: the feature collector whose feature generator shall be used for input computation
        :return: self
        """
        self._featureGenerator = featureCollector.getMultiFeatureGenerator()
        return self

    def withName(self, name: str):
        """
        Sets the model's name.

        :param name: the name
        :return: self
        """
        self.setName(name)
        return self

    @abstractmethod
    def isRegressionModel(self) -> bool:
        pass

    def isFitted(self):
        return self._isFitted

    def _computeInputs(self, x: pd.DataFrame, y=None) -> pd.DataFrame:
        fit = y is not None
        if self._featureGenerator is not None:
            if fit:
                x = self._featureGenerator.fitGenerate(x, y, self)
            else:
                x = self._featureGenerator.generate(x, self)
        x = self._inputTransformerChain.apply(x, fit=fit)
        if not fit:
            if not self.isFitted():
                raise Exception(f"Model has not been fitted")
            if self.checkInputColumns and list(x.columns) != self._modelInputVariableNames:
                raise Exception(f"Inadmissible input data frame: expected columns {self._modelInputVariableNames}, got {list(x.columns)}")
        return x

    def predict(self, x: pd.DataFrame) -> pd.DataFrame:
        """
        Performs a prediction for the given input data frame

        :param x: the input data
        :return: a DataFrame with the same index as the input
        """
        x = self._computeInputs(x)
        y = self._predict(x)
        y.index = x.index
        y = self._outputTransformerChain.apply(y)
        if self._targetTransformer is not None:
            y = self._targetTransformer.applyInverse(y)
        return y

    @abstractmethod
    def _predict(self, x: pd.DataFrame) -> pd.DataFrame:
        pass

    def fit(self, X: pd.DataFrame, Y: pd.DataFrame):
        """
        Fits the model using the given data

        :param X: a data frame containing input data
        :param Y: a data frame containing output data
        """
        log.info(f"Training {self.__class__.__name__}")
        self._predictedVariableNames = list(Y.columns)
        X = self._computeInputs(X, y=Y)
        if self._targetTransformer is not None:
            self._targetTransformer.fit(Y)
            Y = self._targetTransformer.apply(Y)
        self._modelInputVariableNames = list(X.columns)
        self._modelOutputVariableNames = list(Y.columns)
        log.info(f"Training with outputs[{len(self._modelOutputVariableNames)}]={self._modelOutputVariableNames}, inputs[{len(self._modelInputVariableNames)}]=[{', '.join([n + '/' + X[n].dtype.name for n in self._modelInputVariableNames])}]")
        self._fit(X, Y)
        self._isFitted = True

    @abstractmethod
    def _fit(self, X: pd.DataFrame, Y: pd.DataFrame):
        pass

    def getPredictedVariableNames(self):
        return self._predictedVariableNames

    def getModelOutputVariableNames(self):
        """
        Gets the list of variable names predicted by the underlying model.
        For the case where the final output is transformed by an output transformer which changes column names,
        the names of the variables prior to the transformation will be returned, i.e. this method
        always returns the variable names that are actually predicted by the model.
        For the variable names that are ultimately output by the model (including output transformations),
        use getPredictedVariabaleNames.
        """
        return self._modelOutputVariableNames

    def getInputTransformer(self, cls):
        for it in self._inputTransformerChain.dataFrameTransformers:
            if isinstance(it, cls):
                return it
        return None

    def setName(self, name):
        self._name = name

    def getName(self):
        if self._name is None:
            return "unnamed-%s-%x" % (self.__class__.__name__, id(self))
        return self._name

    def setFeatureGenerator(self, featureGenerator: Optional[FeatureGenerator]):
        self.withFeatureGenerator(featureGenerator)

    def getFeatureGenerator(self) -> Optional[FeatureGenerator]:
        return self._featureGenerator


class VectorRegressionModel(VectorModel, ABC):
    def __init__(self):
        """
        """
        super().__init__()

    def isRegressionModel(self) -> bool:
        return True


class VectorClassificationModel(VectorModel, ABC):

    def __init__(self):
        """
        """
        self._labels = None
        super().__init__()

    def isRegressionModel(self) -> bool:
        return False

    def _fit(self, X: pd.DataFrame, Y: pd.DataFrame):
        if len(Y.columns) != 1:
            raise ValueError("Classification requires exactly one output column with class labels")
        self._labels = sorted([label for label in Y.iloc[:, 0].unique()])
        self._fitClassifier(X, Y)

    def getClassLabels(self) -> List[Any]:
        return self._labels

    @abstractmethod
    def _fitClassifier(self, X: pd.DataFrame, y: pd.DataFrame):
        pass

    def convertClassProbabilitiesToPredictions(self, df: pd.DataFrame):
        """
        Converts from a result returned by predictClassProbabilities to a result as return by predict

        :param df: the output data frame from predictClassProbabilities
        :return: an output data frame as it would be returned by predict
        """
        dfCols = list(df.columns)
        if dfCols != self._labels:
            raise ValueError(f"Expected data frame with columns {self._labels}, got {dfCols}")
        yArray = df.values
        maxIndices = np.argmax(yArray, axis=1)
        result = [self._labels[i] for i in maxIndices]
        return pd.DataFrame(result, columns=self.getModelOutputVariableNames())

    def predictClassProbabilities(self, x: pd.DataFrame) -> pd.DataFrame:
        """
        :param x: the input data
        :return: a data frame where the list of columns is the list of class labels and the values are probabilities
        """
        x = self._computeInputs(x)
        result = self._predictClassProbabilities(x)

        # check for correct columns
        if list(result.columns) != self._labels:
            raise Exception(f"{self} _predictClassProbabilities returned DataFrame with incorrect columns: expected {self._labels}, got {result.columns}")

        # check for normalisation
        maxRowsToCheck = 5
        dfToCheck = result.iloc[:maxRowsToCheck]
        for i, (_, valueSeries) in enumerate(dfToCheck.iterrows(), start=1):
            s = valueSeries.sum()
            if abs(s-1.0) > 0.01:
                log.warning(f"Probabilities data frame may not be correctly normalised: checked row {i}/{maxRowsToCheck} contains {list(valueSeries)}")

        return result

    @abstractmethod
    def _predictClassProbabilities(self, X: pd.DataFrame) -> pd.DataFrame:
        pass<|MERGE_RESOLUTION|>--- conflicted
+++ resolved
@@ -36,11 +36,7 @@
         pass
 
 
-<<<<<<< HEAD
-class VectorModel(PredictorModel, ABC):
-=======
 class VectorModel(PredictorModel, PickleLoadSaveMixin, ABC):
->>>>>>> 3d00aeff
     """
     Base class for models that map vectors to vectors
     """
