--- conflicted
+++ resolved
@@ -653,10 +653,8 @@
     :param normalisationRuleTemplate: This parameter can be supplied instead of normalisationRules for the case where
         there shall be a single rule that applies to all flattened output columns
     :return: FeatureGenerator instance that will generate flattened versions of the specified columns
-    """
-
-    # TODO reinstate semantics with parallel path where columns not to be flattened are taken over via a new concept ParallelFeatureGenerator that can be used within a chain
-    """
+    
+    
     Example:
         >>> from sensai.featuregen import FeatureGeneratorTakeColumns, flattenedFeatureGenerator
         >>> import pandas as pd
@@ -668,25 +666,12 @@
         0      1      2   a
         1      3      4   b
     """
-<<<<<<< HEAD
+    # TODO should introduce new concept ParallelFeatureGenerator that can be used within a chain in order to avoid duplicate application of fgen
     flatteningGenerator = ChainedFeatureGenerator(
-        fgen,
-        FeatureGeneratorFlattenColumns(columns=columnsToFlatten, normalisationRules=normalisationRules, normalisationRuleTemplate=normalisationRuleTemplate))
+            fgen,
+            FeatureGeneratorFlattenColumns(columns=columnsToFlatten, normalisationRules=normalisationRules, normalisationRuleTemplate=normalisationRuleTemplate))
     if columnsToFlatten is None:
         return flatteningGenerator
     else:
-        raise RuntimeError("Parallel path for non-flattened part not implemented")
-        # The code below results in fgen being called twice; should be done as described above
-
-        #exceptColumns = columnsToFlatten if columnsToFlatten is not None else []
-        #passthroughColumnsGenerator = ChainedFeatureGenerator(fgen, FeatureGeneratorTakeColumns(exceptColumns=exceptColumns))
-        #return MultiFeatureGenerator([flatteningGenerator, passthroughColumnsGenerator])
-=======
-
-    generators = [ChainedFeatureGenerator(fgen, FeatureGeneratorTakeColumns(columnsToFlatten), FeatureGeneratorFlattenColumns(),
-                        normalisationRules=normalisationRules, normalisationRuleTemplate=normalisationRuleTemplate)]
-    if columnsToFlatten is not None:
-        generators.append(ChainedFeatureGenerator(fgen, FeatureGeneratorTakeColumns(exceptColumns=columnsToFlatten)))
-
-    return MultiFeatureGenerator(generators)
->>>>>>> 5f78a59e
+        return MultiFeatureGenerator([flatteningGenerator,
+            ChainedFeatureGenerator(fgen, FeatureGeneratorTakeColumns(exceptColumns=columnsToFlatten))])
