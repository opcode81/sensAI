import logging
from typing import Sequence, List, Union, Callable, Any, Dict, TYPE_CHECKING, Optional
from abc import ABC, abstractmethod

import pandas as pd
import numpy as np

from . import util, data_transformation
from .columngen import ColumnGenerator

if TYPE_CHECKING:
    from .vector_model import VectorModel

_log = logging.getLogger(__name__)


class DuplicateColumnNamesException(Exception):
    pass


class FeatureGenerator(ABC):
    """
    Base class for feature generators that create a new DataFrame containing feature values
    from an input DataFrame
    """
    def __init__(self, categoricalFeatureNames: Sequence[str] = (),
                 normalisationRules: Sequence[data_transformation.DFTNormalisation.Rule] = (),
                 generatedColumnsRuleTemplate: data_transformation.DFTNormalisation.RuleTemplate = None, addCategoricalDefaultRules=True):
        """
        :param categoricalFeatureNames: if provided, will ensure that the respective columns in the generated data frames will
            have dtype 'category'.
            Furthermore, presence of meta-information can later be leveraged for further transformations, e.g. one-hot encoding.
        :param normalisationRules: Rules to be used by DFTNormalisation (e.g. for constructing an input transformer for a model).
            These rules are only relevant if a DFTNormalisation object consuming them is instantiated and used
            within a data processing pipeline. They do not affect feature generation.
        :param generatedColumnsRuleTemplate: If given, a normalisation rule based on this template will be created for all generated columns.
            As with other rules, this is only relevant if DFTNormalization is used after feature generation.
            The rule template should only be provided if no categoricalFeatureNames and normalisationRules have been passed
        :param addCategoricalDefaultRules:
            If True, normalisation rules for categorical features (which are unsupported by normalisation) and their corresponding one-hot
            encoded features (with "_<index>" appended) will be added.
        """
        self.generatedColumnNames = None
        self._generatedColumnsRule = None
        self.generatedColumnsRuleTemplate = generatedColumnsRuleTemplate
        self._categoricalFeatureNames = categoricalFeatureNames
        normalisationRules = list(normalisationRules)
        if addCategoricalDefaultRules and len(categoricalFeatureNames) > 0:
            normalisationRules.append(data_transformation.DFTNormalisation.Rule(r"(%s)" % "|".join(categoricalFeatureNames), unsupported=True))
            normalisationRules.append(data_transformation.DFTNormalisation.Rule(r"(%s)_\d+" % "|".join(categoricalFeatureNames), skip=True))
        self._normalisationRules = normalisationRules

        self._inputValidation()

    def _inputValidation(self):
        if self.generatedColumnsRuleTemplate is not None:
            if self.getNormalisationRules():
                raise ValueError(f"normalisationRules should be empty when a generatedColumnsRuleTemplate is provided, instead got {self.getNormalisationRules()}")

    def getNormalisationRules(self) -> Sequence[data_transformation.DFTNormalisation.Rule]:
        return self._normalisationRules

    def getGeneratedColumnsRule(self):
        return self._generatedColumnsRule

    def getCategoricalFeatureNames(self) -> Sequence[str]:
        return self._categoricalFeatureNames

    @abstractmethod
    def fit(self, X: pd.DataFrame, Y: pd.DataFrame, ctx=None):
        """
        Fits the feature generator based on the given data

        :param X: the input/features data frame for the learning problem
        :param Y: the corresponding output data frame for the learning problem
            (which will typically contain regression or classification target columns)
        :param ctx: a context object whose functionality may be required for feature generation;
            this is typically the model instance that this feature generator is to generate inputs for
        """
        pass

    def generate(self, df: pd.DataFrame, ctx=None) -> pd.DataFrame:
        """
        Generates features for the data points in the given data frame

        :param df: the input data frame for which to generate features
        :param ctx: a context object whose functionality may be required for feature generation;
            this is typically the model instance that this feature generator is to generate inputs for
        :return: a data frame containing the generated features, which uses the same index as X (and Y)
        """
        resultDF = self._generate(df, ctx=ctx)

        isColumnDuplicatedArray = resultDF.columns.duplicated()
        if any(isColumnDuplicatedArray):
            duplicatedColumns = set(resultDF.columns[isColumnDuplicatedArray])
            raise DuplicateColumnNamesException(f"Feature data frame contains duplicate column names: {duplicatedColumns}")

        # ensure that categorical columns have dtype 'category'
        if len(self._categoricalFeatureNames) > 0:
            resultDF = resultDF.copy()  # resultDF we got might be a view of some other DF, so before we modify it, we must copy it
            for colName in self._categoricalFeatureNames:
                series = resultDF[colName].copy()
                if series.dtype.name != 'category':
                    resultDF[colName] = series.astype('category', copy=False)

        self.generatedColumnNames = resultDF.columns
        if self.generatedColumnsRuleTemplate is not None:
            self._generatedColumnsRule = data_transformation.DFTNormalisation.Rule(r"(%s)" % "|".join(self.generatedColumnNames), **self.generatedColumnsRuleTemplate.__dict__)
            self._normalisationRules.append(self._generatedColumnsRule)

        return resultDF

    @abstractmethod
    def _generate(self, df: pd.DataFrame, ctx=None) -> pd.DataFrame:
        """
        Generates features for the data points in the given data frame.

        :param df: the input data frame for which to generate features
        :param ctx: a context object whose functionality may be required for feature generation;
            this is typically the model instance that this feature generator is to generate inputs for
        :return: a data frame containing the generated features, which uses the same index as X (and Y).
            The data frame's columns holding categorical columns are not required to have dtype 'category';
            this will be ensured by the encapsulating call.
        """
        pass

    def fitGenerate(self, X: pd.DataFrame, Y: pd.DataFrame, ctx=None) -> pd.DataFrame:
        """
        Fits the feature generator and subsequently generates features for the data points in the given data frame

        :param X: the input data frame for the learning problem and for which to generate features
        :param Y: the corresponding output data frame for the learning problem
            (which will typically contain regression or classification target columns)
        :param ctx: a context object whose functionality may be required for feature generation;
            this is typically the model instance that this feature generator is to generate inputs for
        :return: a data frame containing the generated features, which uses the same index as X (and Y)
        """
        self.fit(X, Y, ctx)
        return self.generate(X, ctx)


class RuleBasedFeatureGenerator(FeatureGenerator, ABC):
    """
    A feature generator which does not require fitting
    """
    def fit(self, X: pd.DataFrame, Y: pd.DataFrame, ctx=None):
        pass


class MultiFeatureGenerator(FeatureGenerator):
    def __init__(self, featureGenerators: Sequence[FeatureGenerator]):
        self.featureGenerators = featureGenerators
        categoricalFeatureNames = util.concatSequences([fg.getCategoricalFeatureNames() for fg in featureGenerators])
        normalisationRules = util.concatSequences([fg.getNormalisationRules() for fg in featureGenerators])
        super().__init__(categoricalFeatureNames=categoricalFeatureNames, normalisationRules=normalisationRules,
            addCategoricalDefaultRules=False)

    def _generateFromMultiple(self, generateFeatures: Callable[[FeatureGenerator], pd.DataFrame], index) -> pd.DataFrame:
        dfs = []
        for fg in self.featureGenerators:
            df = generateFeatures(fg)
            dfs.append(df)
        if len(dfs) == 0:
            return pd.DataFrame(index=index)
        else:
            return pd.concat(dfs, axis=1)

    def _generate(self, inputDF: pd.DataFrame, ctx=None):
        def generateFeatures(fg: FeatureGenerator):
            return fg.generate(inputDF, ctx=ctx)
        return self._generateFromMultiple(generateFeatures, inputDF.index)

    def fitGenerate(self, X: pd.DataFrame, Y: pd.DataFrame, ctx=None) -> pd.DataFrame:
        def generateFeatures(fg: FeatureGenerator):
            return fg.fitGenerate(X, Y, ctx)
        return self._generateFromMultiple(generateFeatures, X.index)

    def fit(self, X: pd.DataFrame, Y: pd.DataFrame, ctx=None):
        for fg in self.featureGenerators:
            fg.fit(X, Y)


class FeatureGeneratorFromNamedTuples(FeatureGenerator, ABC):
    """
    Generates feature values for one data point at a time, creating a dictionary with
    feature values from each named tuple
    """
    def __init__(self, cache: util.cache.PersistentKeyValueCache = None, categoricalFeatureNames: Sequence[str] = (),
            normalisationRules: Sequence[data_transformation.DFTNormalisation.Rule] = (),
            generatedColumnsRuleTemplate: data_transformation.DFTNormalisation.RuleTemplate = None):
        super().__init__(categoricalFeatureNames=categoricalFeatureNames, normalisationRules=normalisationRules, generatedColumnsRuleTemplate=generatedColumnsRuleTemplate)
        self.cache = cache

    def _generate(self, df: pd.DataFrame, ctx=None):
        dicts = []
        for idx, nt in enumerate(df.itertuples()):
            if idx % 100 == 0:
                _log.debug(f"Generating feature via {self.__class__.__name__} for index {idx}")
            value = None
            if self.cache is not None:
                value = self.cache.get(nt.Index)
            if value is None:
                value = self._generateFeatureDict(nt)
                if self.cache is not None:
                    self.cache.set(nt.Index, value)
            dicts.append(value)
        return pd.DataFrame(dicts, index=df.index)

    @abstractmethod
    def _generateFeatureDict(self, namedTuple) -> Dict[str, Any]:
        """
        Creates a dictionary with feature values from a named tuple

        :param namedTuple: the data point for which to generate features
        :return: a dictionary mapping feature names to values
        """
        pass


class FeatureGeneratorTakeColumns(RuleBasedFeatureGenerator):
    def __init__(self, columns: Union[str, List[str]], categoricalFeatureNames: Sequence[str] = (),
            normalisationRules: Sequence[data_transformation.DFTNormalisation.Rule] = (),
            generatedColumnsRuleTemplate: data_transformation.DFTNormalisation.RuleTemplate = None):
        super().__init__(categoricalFeatureNames=categoricalFeatureNames, normalisationRules=normalisationRules, generatedColumnsRuleTemplate=generatedColumnsRuleTemplate)
        if isinstance(columns, str):
            columns = [columns]
        self.columns = columns

    def _generate(self, df: pd.DataFrame, ctx=None) -> pd.DataFrame:
        missingCols = set(self.columns) - set(df.columns)
        if len(missingCols) > 0:
            raise Exception(f"Columns {missingCols} not present in data frame; available columns: {list(df.columns)}")
        return df[self.columns]


class FeatureGeneratorTakeAllColumns(RuleBasedFeatureGenerator):
    def _generate(self, df: pd.DataFrame, ctx=None) -> pd.DataFrame:
        return df


class FeatureGeneratorFlattenColumns(RuleBasedFeatureGenerator):
    """
    Instances of this class take columns with vectors and creates a dataframe with columns containing entries of
    these vectors.

    For example, if columns "vec1", "vec2" contain vectors of dimensions dim1, dim2, a dataframe with dim1+dim2 new columns
    will be created. It will contain the columns "vec1_<i1>", "vec2_<i2>" with i1, i2 ranging in (0, dim1), (0, dim2).

    """
    def __init__(self, columns: Optional[Union[str, Sequence[str]]] = None, categoricalFeatureNames: Sequence[str] = (),
            normalisationRules: Sequence[data_transformation.DFTNormalisation.Rule] = (),
            generatedColumnsRuleTemplate: data_transformation.DFTNormalisation.RuleTemplate = None):
        """

        :param columns: column name, list of columns or None. If None, all columns in the input dataframe fill be flattened
            during generation
        :param categoricalFeatureNames:
        :param normalisationRules:
        :param generatedColumnsRuleTemplate:
        """
        super().__init__(categoricalFeatureNames=categoricalFeatureNames, normalisationRules=normalisationRules, generatedColumnsRuleTemplate=generatedColumnsRuleTemplate)
        if isinstance(columns, str):
            columns = [columns]
        self.columns = columns

    def _generate(self, df: pd.DataFrame, ctx=None) -> pd.DataFrame:
        resultDf = pd.DataFrame(index=df.index)
        columnsToFlatten = self.columns if self.columns is not None else df.columns
        for col in columnsToFlatten:
            _log.info(f"Flattening column {col}")
            values = np.stack(df[col].values)
            if len(values.shape) != 2:
                raise ValueError(f"Column {col} was expected to contain one dimensional vectors, something went wrong")
            dimension = values.shape[1]
            new_columns = [f"{col}_{i}" for i in range(dimension)]
            _log.info(f"Adding {len(new_columns)} new columns to feature dataframe")
            resultDf[new_columns] = pd.DataFrame(values, index=df.index)
        return resultDf


def getFlattenedFeatureGenerator(fgen: FeatureGenerator, ruleTemplate: data_transformation.DFTNormalisation.RuleTemplate):
    """
    Return a feature generator that will generate flattened output of the provided fgen

    :param fgen: feature generator to be flattened
    :param ruleTemplate: ruleTemplate to apply to all output columns
    :return:
    """
    return ChainedFeatureGenerator(fgen, FeatureGeneratorFlattenColumns(), generatedColumnsRuleTemplate=ruleTemplate)


class FeatureGeneratorFromColumnGenerator(RuleBasedFeatureGenerator):
    """
    Implements a feature generator via a column generator
    """
    _log = _log.getChild(__qualname__)

    def __init__(self, columnGen: ColumnGenerator, takeInputColumnIfPresent=False, isCategorical=False,
            ruleTemplate: data_transformation.DFTNormalisation.RuleTemplate = None):
        """
        :param columnGen: the underlying column generator
        :param takeInputColumnIfPresent: if True, then if a column whose name corresponds to the column to generate exists
            in the input data, simply copy it to generate the output (without using the column generator); if False, always
            apply the columnGen to generate the output
        :param isCategorical: whether the resulting column is categorical
        :param ruleTemplate: template for a DFTNormalisation for the resulting column.
            This should only be provided if isCategorical is False
        """
        categoricalFeatureNames = (columnGen.generatedColumnName, ) if isCategorical else ()
        super().__init__(categoricalFeatureNames=categoricalFeatureNames, generatedColumnsRuleTemplate=ruleTemplate)

        self.takeInputColumnIfPresent = takeInputColumnIfPresent
        self.columnGen = columnGen

    def _generate(self, df: pd.DataFrame, ctx=None) -> pd.DataFrame:
        colName = self.columnGen.generatedColumnName
        if self.takeInputColumnIfPresent and colName in df.columns:
            self._log.debug(f"Taking column '{colName}' from input data frame")
            series = df[colName]
        else:
            self._log.debug(f"Generating column '{colName}' via {self.columnGen}")
            series = self.columnGen.generateColumn(df)
        return pd.DataFrame({colName: series})


class ChainedFeatureGenerator(FeatureGenerator):
    """
    Chains feature generators such that they are executed one after another. The output of generator i>=1 is the input of
    generator i+1 in the generator sequence.
    """
    def __init__(self, *featureGenerators: FeatureGenerator, categoricalFeatureNames: Sequence[str] = None,
<<<<<<< HEAD
            normalisationRules: Sequence[data_transformation.DFTNormalisation.Rule] = None,
            generatedColumnsRuleTemplate: data_transformation.DFTNormalisation.RuleTemplate = None):
=======
            normalisationRules: Sequence[data_transformation.DFTNormalisation.Rule] = None):
>>>>>>> f1d3a283
        """
        :param featureGenerators: the list of feature generators to apply in order
        :param categoricalFeatureNames: the list of categorical feature names being generated; if None, use the ones
            indicated by the last feature generator in the list
        :param normalisationRules: normalisation rules to use; if None, use rules of the last feature generator in the list
        :param generatedColumnsRuleTemplate: rule template to apply to all output columns of the chain.
            This should only be used if no other rules have been provided
        """
        if len(featureGenerators) == 0:
            raise ValueError("Empty list of feature generators")
        if categoricalFeatureNames is None:
            categoricalFeatureNames = featureGenerators[-1].getCategoricalFeatureNames()
        if normalisationRules is None:
            normalisationRules = featureGenerators[-1].getNormalisationRules()
        super().__init__(categoricalFeatureNames=categoricalFeatureNames, normalisationRules=normalisationRules, generatedColumnsRuleTemplate=generatedColumnsRuleTemplate)
        self.featureGenerators = featureGenerators

    def _generate(self, df: pd.DataFrame, ctx=None) -> pd.DataFrame:
        for featureGen in self.featureGenerators:
            df = featureGen.generate(df, ctx)
        return df

    def fit(self, X: pd.DataFrame, Y: pd.DataFrame, ctx=None):
        self.fitGenerate(X, Y, ctx)

    def fitGenerate(self, X: pd.DataFrame, Y: pd.DataFrame, ctx=None) -> pd.DataFrame:
        for fg in self.featureGenerators:
            X = fg.fitGenerate(X, Y, ctx)
        return X


class FeatureGeneratorTargetDistribution(FeatureGenerator):
    """
    A feature generator, which, for a column T (typically the categorical target column of a classification problem
    or the continuous target column of a regression problem),

    * can ensure that T takes on limited set of values t_1, ..., t_n by allowing the user to apply
      binning using given bin boundaries
    * computes for each value c of a categorical column C the conditional empirical distribution
      P(T | C=c) in the training data during the training phase,
    * generates, for each requested column C and value c in the column, n features
      '<C>_<T>_distribution_<t_i>' = P(T=t_i | C=c) if flatten=True
      or one feature '<C>_<T>_distribution' = [P(T=t_i | C=c), ..., P(T=t_n | C=c)] if flatten=False

    Being probability values, the features generated by this feature generator are already normalised.
    """
    def __init__(self, columns: Union[str, Sequence[str]], targetColumn: str,
            targetColumnBins: Optional[Union[Sequence[float], int, pd.IntervalIndex]], targetColumnInFeaturesDf=False,
            flatten=True):
        """
        :param columns: the categorical columns for which to generate distribution features
        :param targetColumn: the column the distributions over which will make up the features.
            If targetColumnBins is not None, this column will be discretised before computing the conditional distributions
        :param targetColumnBins: if not None, specifies the binning to apply via pandas.cut
            (see https://pandas.pydata.org/pandas-docs/stable/reference/api/pandas.cut.html).
            Note that if a value should match no bin, NaN will generated. To avoid this when specifying bin boundaries in a list,
            -inf and +inf should be used as the first and last entries.
        :param targetColumnInFeaturesDf: if True, when fitting will look for targetColumn in the features data frame (X) instead of in target data frame (Y)
        :param flatten: whether to generate a separate scalar feature per distribution value rather than one feature
            with all of the distribution's values
        """
        self.flatten = flatten
        if isinstance(columns, str):
            columns = [columns]
        self.columns = columns
        self.targetColumn = targetColumn
        self.targetColumnInInputDf = targetColumnInFeaturesDf
        self.targetColumnBins = targetColumnBins
        if self.flatten:
            ruleTemplate = data_transformation.DFTNormalisation.RuleTemplate(skip=True)
        else:
            ruleTemplate = data_transformation.DFTNormalisation.RuleTemplate(unsupported=True)
        super().__init__(generatedColumnsRuleTemplate=ruleTemplate)
        self._targetColumnValues = None
        # This will hold the mapping: column -> featureValue -> targetValue -> targetValueEmpiricalProbability
        self._discreteTargetDistributionsByColumn: Dict[str, Dict[Any, Dict[Any, float]]] = None

    def fit(self, X: pd.DataFrame, Y: pd.DataFrame, ctx=None):
        """
        This will persist the empirical target probability distributions for all unique values in the specified columns
        """
        if self.targetColumnInInputDf:
            target = X[self.targetColumn]
        else:
            target = Y[self.targetColumn]
        if self.targetColumnBins is not None:
            discretisedTarget = pd.cut(target, self.targetColumnBins)
        else:
            discretisedTarget = target
        self._targetColumnValues = discretisedTarget.unique()

        self._discreteTargetDistributionsByColumn = {}
        for column in self.columns:
            self._discreteTargetDistributionsByColumn[column] = {}
            columnTargetDf = pd.DataFrame()
            columnTargetDf[column] = X[column]
            columnTargetDf["target"] = discretisedTarget.values
            for value, valueTargetsDf in columnTargetDf.groupby(column):
                # The normalized value_counts contain targetValue -> targetValueEmpiricalProbability for the current value
                self._discreteTargetDistributionsByColumn[column][value] = valueTargetsDf["target"].value_counts(normalize=True).to_dict()

    def _generate(self, df: pd.DataFrame, ctx=None) -> pd.DataFrame:
        if self._discreteTargetDistributionsByColumn is None:
            raise Exception("Feature generator has not been fitted")
        resultDf = pd.DataFrame(index=df.index)
        for column in self.columns:
            targetDistributionByValue = self._discreteTargetDistributionsByColumn[column]
            if self.flatten:
                for targetValue in self._targetColumnValues:
                    # Important: pd.Series.apply should not be used here, as it would label the resulting column as categorical
                    resultDf[f"{column}_{self.targetColumn}_distribution_{targetValue}"] = [targetDistributionByValue[value].get(targetValue, 0.0) for value in df[column]]
            else:
                distributions = [[targetDistributionByValue[value].get(targetValue, 0.0) for targetValue in self._targetColumnValues] for value in df[column]]
                resultDf[f"{column}_{self.targetColumn}_distribution"] = pd.Series(distributions, index=df[column].index)
        return resultDf


################################
#
# generator registry
#
################################


class FeatureGeneratorRegistry:
    """
    Represents a registry for named feature generators which can be instantiated via factories.
    Each named feature generator is a singleton, i.e. each factory will be called at most once.

    Feature generators can be registered and retrieved by \n
    registry.<name> = <featureGeneratorFactory> \n
    registry.<name> \n
    or through the corresponding methods

    Example:
        >>> from sensai.featuregen import FeatureGeneratorRegistry, FeatureGeneratorTakeColumns
        >>> import pandas as pd

        >>> df = pd.DataFrame({"foo": [1, 2, 3], "bar": [7, 8, 9]})
        >>> registry = FeatureGeneratorRegistry()
        >>> registry.testFgen = lambda: FeatureGeneratorTakeColumns("foo")
        >>> registry.testFgen().generate(df)
           foo
        0    1
        1    2
        2    3
    """
    def __init__(self):
        # Important: Don't set public members in init. Since we override setattr this would lead to undesired consequences
        self._featureGeneratorFactories = {}
        self._featureGeneratorSingletons = {}

    def __setattr__(self, name: str, value):
        if not name.startswith("_"):
            self.registerFactory(name, value)
        else:
            super().__setattr__(name, value)

    def __getattr__(self, item: str):
        if item.startswith("_"):
            raise ValueError(f"Access to private variables in {self.__class__.__name__} is forbidden")
        return self.getFeatureGenerator(item)

    def registerFactory(self, name, factory: Callable[[], FeatureGenerator]):
        """
        Registers a feature generator factory which can subsequently be referenced by models via their name
        :param name: the name
        :param factory: the factory
        """
        if name in self._featureGeneratorFactories:
            raise ValueError(f"Generator for name '{name}' already registered")
        super().__setattr__(name, factory)
        self._featureGeneratorFactories[name] = factory

    def getFeatureGenerator(self, name):
        """
        Creates a feature generator from a name, which must

        :param name: the name of the generator
        :return: a new feature generator instance
        """
        generator = self._featureGeneratorSingletons.get(name)
        if generator is None:
            factory = self._featureGeneratorFactories.get(name)
            if factory is None:
                raise ValueError(f"No factory registered for name '{name}': known names: {list(self._featureGeneratorFactories.keys())}. Use registerFeatureGeneratorFactory to register a new feature generator factory.")
            generator = factory()
            self._featureGeneratorSingletons[name] = generator
        return generator


class FeatureCollector(object):
    """
    A feature collector which can provide a multi-feature generator from a list of names/generators and registry
    """

    def __init__(self, *featureGeneratorsOrNames: Union[str, FeatureGenerator], registry=None):
        """
        :param featureGeneratorsOrNames: generator names (known to articleFeatureGeneratorRegistry) or generator instances.
        :param registry: the feature generator registry for the case where names are passed
        """
        self._featureGeneratorsOrNames = featureGeneratorsOrNames
        self._registry = registry
        self._multiFeatureGenerator = self._createMultiFeatureGenerator()

    def getMultiFeatureGenerator(self) -> MultiFeatureGenerator:
        return self._multiFeatureGenerator

    def _createMultiFeatureGenerator(self):
        featureGenerators = []
        for f in self._featureGeneratorsOrNames:
            if isinstance(f, FeatureGenerator):
                featureGenerators.append(f)
            elif type(f) == str:
                if self._registry is None:
                    raise Exception(f"Received feature name '{f}' instead of instance but no registry to perform the lookup")
                featureGenerators.append(self._registry.getFeatureGenerator(f))
            else:
                raise ValueError(f"Unexpected type {type(f)} in list of features")
        return MultiFeatureGenerator(featureGenerators)


class FeatureGeneratorFromVectorModel(FeatureGenerator):
    def __init__(self, vectorModel: "VectorModel", targetFeatureGenerator: FeatureGenerator, categoricalFeatureNames: Sequence[str] = (),
            normalisationRules: Sequence[data_transformation.DFTNormalisation.Rule] = (),
            generatedColumnsRuleTemplate: data_transformation.DFTNormalisation.RuleTemplate = None,
            inputFeatureGenerator: FeatureGenerator = None, useTargetFeatureGeneratorForTraining=False):
        """
        Provides a feature via predictions of a given model

        :param vectorModel: model used for generate features from predictions
        :param targetFeatureGenerator: generator for target to be predicted
        :param categoricalFeatureNames:
        :param normalisationRules:
        :param generatedColumnsRuleTemplate:
        :param inputFeatureGenerator: optional feature generator to be applied to input of vectorModel's fit and predict
        :param useTargetFeatureGeneratorForTraining: if False, this generator will always apply the model
            to generate features.
            If True, this generator will use targetFeatureGenerator to generate features, bypassing the
            model. This is useful for the case where the model which is
            to receive the generated features shall be trained on the original targets rather than the predictions
            thereof.
        """
        super().__init__(categoricalFeatureNames=categoricalFeatureNames, normalisationRules=normalisationRules, generatedColumnsRuleTemplate=generatedColumnsRuleTemplate)

        self.useTargetFeatureGeneratorForTraining = useTargetFeatureGeneratorForTraining
        self.targetFeatureGenerator = targetFeatureGenerator
        self.inputFeatureGenerator = inputFeatureGenerator
        self.useTargetFeatureGeneratorForTraining = useTargetFeatureGeneratorForTraining
        self.vectorModel = vectorModel

    def fit(self, X: pd.DataFrame, Y: pd.DataFrame, ctx=None):
        targetDF = self.targetFeatureGenerator.fitGenerate(X, Y)
        if self.inputFeatureGenerator:
            X = self.inputFeatureGenerator.fitGenerate(X, Y)
        self.vectorModel.fit(X, targetDF)

    def _generate(self, df: pd.DataFrame, ctx=None) -> pd.DataFrame:
        if self.inputFeatureGenerator:
            df = self.inputFeatureGenerator.generate(df)
        if self.useTargetFeatureGeneratorForTraining and not ctx.isFitted():
            _log.info(f"Using targetFeatureGenerator {self.targetFeatureGenerator.__class__.__name__} to generate target features")
            return self.targetFeatureGenerator.generate(df)
        else:
            _log.info(f"Generating target features via {self.vectorModel.__class__.__name__}")
<<<<<<< HEAD
            return self.vectorModel.predict(df)

=======
            return self.vectorModel.predict(df)
>>>>>>> f1d3a283
<|MERGE_RESOLUTION|>--- conflicted
+++ resolved
@@ -329,12 +329,8 @@
     generator i+1 in the generator sequence.
     """
     def __init__(self, *featureGenerators: FeatureGenerator, categoricalFeatureNames: Sequence[str] = None,
-<<<<<<< HEAD
             normalisationRules: Sequence[data_transformation.DFTNormalisation.Rule] = None,
             generatedColumnsRuleTemplate: data_transformation.DFTNormalisation.RuleTemplate = None):
-=======
-            normalisationRules: Sequence[data_transformation.DFTNormalisation.Rule] = None):
->>>>>>> f1d3a283
         """
         :param featureGenerators: the list of feature generators to apply in order
         :param categoricalFeatureNames: the list of categorical feature names being generated; if None, use the ones
@@ -600,9 +596,4 @@
             return self.targetFeatureGenerator.generate(df)
         else:
             _log.info(f"Generating target features via {self.vectorModel.__class__.__name__}")
-<<<<<<< HEAD
-            return self.vectorModel.predict(df)
-
-=======
-            return self.vectorModel.predict(df)
->>>>>>> f1d3a283
+            return self.vectorModel.predict(df)