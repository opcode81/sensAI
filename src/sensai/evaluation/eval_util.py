--- conflicted
+++ resolved
@@ -9,12 +9,8 @@
 import logging
 from abc import ABC, abstractmethod
 from collections import defaultdict
-<<<<<<< HEAD
 from dataclasses import dataclass
 from typing import Tuple, Dict, Any, Union, Generic, TypeVar, Optional, Sequence, Callable, Set, Iterable, List
-=======
-from typing import Tuple, Dict, Any, Union, Generic, TypeVar, Optional, Sequence, Callable, Set, List
->>>>>>> 38afbbf7
 
 import matplotlib.figure
 import matplotlib.pyplot as plt
@@ -334,7 +330,6 @@
             if useCrossValidation:
                 if not fitModels:
                     raise ValueError("Cross-validation necessitates that models be retrained; got fitModels=False")
-<<<<<<< HEAD
                 crossValData = self.performCrossValidation(model, resultWriter=resultWriter if writeIndividualResults else None)
                 modelResult = ModelComparisonData.Result(crossValData=crossValData)
                 resultByModelName[modelName] = modelResult
@@ -346,22 +341,8 @@
                 modelResult = ModelComparisonData.Result(evalData=evalData)
                 resultByModelName[modelName] = modelResult
                 evalStats = evalData.getEvalStats()
-                statsDict = evalStats.getAll()
+                statsDict = evalStats.metricsDict()
             statsDict["modelName"] = modelName
-=======
-                crossValidationResult = self.performCrossValidation(model, resultWriter=resultWriter if writeIndividualResults else None)
-                evalStatsCollection = crossValidationResult.getEvalStatsCollection()
-                statsDict = evalStatsCollection.aggMetricsDict()
-                if includeEvalStatsObjects:
-                    statsDict["evalStats"] = evalStatsCollection.getGlobalStats()
-            else:
-                evalStats: EvalStats = self.performSimpleEvaluation(model, resultWriter=resultWriter if writeIndividualResults else None,
-                    fitModel=fitModels).getEvalStats()
-                statsDict = evalStats.metricsDict()
-                if includeEvalStatsObjects:
-                    statsDict["evalStats"] = evalStats
-            statsDict["modelName"] = model.getName()
->>>>>>> 38afbbf7
             statsList.append(statsDict)
             if visitors is not None:
                 for visitor in visitors:
