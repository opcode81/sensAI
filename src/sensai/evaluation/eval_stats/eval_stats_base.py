import numpy as np
import pandas as pd
import seaborn as sns
from abc import ABC, abstractmethod
from matplotlib import pyplot as plt
from typing import Generic, TypeVar, List, Union, Dict, Sequence, Optional

from ...util.string import ToStringMixin, dictString
from ...vector_model import VectorModel

# Note: in the 2020.2 version of PyCharm passing strings to bound is highlighted as error
# It does not cause runtime errors and the static type checker ignores the bound anyway, so it does not matter for now.
# However, this might cause problems with type checking in the future. Therefore, I moved the definition of TEvalStats
# below the definition of EvalStats. Unfortunately, the dependency in generics between EvalStats and Metric
# does not allow to define both, TMetric and TEvalStats, properly. For now we have to leave it with the bound as string
# and hope for the best in the future
TMetric = TypeVar("TMetric", bound="Metric")
TVectorModel = TypeVar("TVectorModel", bound=VectorModel)

PredictionArray = Union[np.ndarray, pd.Series, pd.DataFrame, list]


class EvalStats(Generic[TMetric], ToStringMixin):
    def __init__(self, metrics: List[TMetric], additionalMetrics: List[TMetric] = None):
        if len(metrics) == 0:
            raise ValueError("No metrics provided")
        self.metrics = metrics
        # Implementations of EvalStats will typically provide default metrics, therefore we include
        # the possibility for passing additional metrics here
        if additionalMetrics is not None:
            self.metrics = self.metrics + additionalMetrics
        self.name = None

    def setName(self, name: str):
        self.name = name

    def addMetric(self, metric: TMetric):
        self.metrics.append(metric)

    def computeMetricValue(self, metric: TMetric) -> float:
        return metric.computeValueForEvalStats(self)

    def metricsDict(self) -> Dict[str, float]:
        """
        Computes all metrics

        :return: a dictionary mapping metric names to values
        """
        d = {}
        for metric in self.metrics:
            d[metric.name] = self.computeMetricValue(metric)
        return d

    def getAll(self) -> Dict[str, float]:
        """Alias for metricsDict; may be deprecated in the future"""
        return self.metricsDict()

    def _toStringObjectInfo(self) -> str:
        return dictString(self.metricsDict())


TEvalStats = TypeVar("TEvalStats", bound=EvalStats)


class Metric(Generic[TEvalStats], ABC):
    name: str

    def __init__(self, name: str = None):
        """
        :param name: the name of the metric; if None use the class' name attribute
        """
        # this raises an attribute error if a subclass does not specify a name as a static attribute nor as parameter
        self.name = name if name is not None else self.__class__.name

    @abstractmethod
    def computeValueForEvalStats(self, evalStats: TEvalStats) -> float:
        pass


class EvalStatsCollection(Generic[TEvalStats], ABC):
    def __init__(self, evalStatsList: List[TEvalStats]):
        self.statsList = evalStatsList
        metricNamesSet = None
        metricsList = []
        for es in evalStatsList:
            metrics = es.metricsDict()
            currentMetricNamesSet = set(metrics.keys())
            if metricNamesSet is None:
                metricNamesSet = currentMetricNamesSet
            else:
                if metricNamesSet != currentMetricNamesSet:
                    raise Exception(f"Inconsistent set of metrics in evaluation stats collection: Got {metricNamesSet} for one instance, {currentMetricNamesSet} for another")
            metricsList.append(metrics)
        metricNames = sorted(metricsList[0].keys())
        self.metrics = {metric: [d[metric] for d in metricsList] for metric in metricNames}

    def getValues(self, metric):
        return self.metrics[metric]

<<<<<<< HEAD
    def getMetricNames(self) -> List[str]:
        return list(self.metrics.keys())

    def aggStats(self):
=======
    def aggMetricsDict(self, aggFns=(np.mean, np.std)) -> Dict[str, float]:
>>>>>>> 38afbbf7
        agg = {}
        for metric, values in self.metrics.items():
            for aggFn in aggFns:
                agg[f"{aggFn.__name__}[{metric}]"] = float(aggFn(values))
        return agg

    def meanMetricsDict(self) -> Dict[str, float]:
        metrics = {metric: np.mean(values) for (metric, values) in self.metrics.items()}
        return metrics

    def plotDistribution(self, metricName: str, subtitle: Optional[str] = None, bins=None, kde=True, stat="percent",
            **kwargs) -> plt.Figure:
        """
        Plots the distribution of a metric as a histogram

        :param metricName: the name of the metric for which to plot the distribution (histogram) across evaluations
        :param subtitle: the subtitle to add, if any
        :param bins: the histogram bins (number of bins or boundaries); if None, auto
        :param kde: whether to add a kernel density estimator plot
        :param stat: the statistic to compute for each bin ('percent', 'probability', 'count', 'frequency' or 'density'), y-axis value
        :param kwargs: additional parameters to pass to seaborn.histplot (see https://seaborn.pydata.org/generated/seaborn.histplot.html)
        :return:
        """
        values = self.metrics[metricName]
        fig = plt.figure()
        title = metricName
        if subtitle is not None:
            title += "\n" + subtitle
        plt.title(title)
        sns.histplot(values, kde=kde, bins=bins, stat=stat, **kwargs)
        return fig

    def toDataFrame(self) -> pd.DataFrame:
        """
        :return: a DataFrame with the evaluation metrics from all contained EvalStats objects;
            the EvalStats' name field being used as the index if it is set
        """
        data = dict(self.metrics)
        index = [stats.name for stats in self.statsList]
        if len([n for n in index if n is not None]) == 0:
            index = None
        return pd.DataFrame(data, index=index)

    @abstractmethod
    def getGlobalStats(self) -> TEvalStats:
        """
        :return: an EvalStats object that combines the data from all contained EvalStats objects
        """
        pass

    def __str__(self):
        return f"{self.__class__.__name__}[" + \
               ", ".join([f"{key}={self.aggMetricsDict()[key]:.4f}" for key in self.metrics]) + "]"


class PredictionEvalStats(EvalStats[TMetric], ABC):
    """
    Collects data for the evaluation of predicted values (including multi-dimensional predictions)
    and computes corresponding metrics
    """
    def __init__(self, y_predicted: Optional[PredictionArray], y_true: Optional[PredictionArray],
                 metrics: List[TMetric], additionalMetrics: List[TMetric] = None):
        """
        :param y_predicted: sequence of predicted values, or, in case of multi-dimensional predictions, either a data frame with
            one column per dimension or a nested sequence of values
        :param y_true: sequence of ground truth labels of same shape as y_predicted
        :param metrics: list of metrics to be computed on the provided data
        :param additionalMetrics: the metrics to additionally compute. This should only be provided if metrics is None
        """
        self.y_true = []
        self.y_predicted = []
        self.y_true_multidim = None
        self.y_predicted_multidim = None
        if y_predicted is not None:
            self.addAll(y_predicted, y_true)
        super().__init__(metrics, additionalMetrics=additionalMetrics)

    def add(self, y_predicted, y_true):
        """
        Adds a single pair of values to the evaluation
        Parameters:
            y_predicted: the value predicted by the model
            y_true: the true value
        """
        self.y_true.append(y_true)
        self.y_predicted.append(y_predicted)

    def addAll(self, y_predicted: PredictionArray, y_true: PredictionArray):
        """
        :param y_predicted: sequence of predicted values, or, in case of multi-dimensional predictions, either a data frame with
            one column per dimension or a nested sequence of values
        :param y_true: sequence of ground truth labels of same shape as y_predicted
        """
        def isSequence(x):
            return isinstance(x, pd.Series) or isinstance(x, list) or isinstance(x, np.ndarray)

        if isSequence(y_predicted) and isSequence(y_true):
            a, b = len(y_predicted), len(y_true)
            if a != b:
                raise Exception(f"Lengths differ (predicted {a}, truth {b})")
            if a > 0:
                firstItem = y_predicted.iloc[0] if isinstance(y_predicted, pd.Series) else y_predicted[0]
                isNestedSequence = isSequence(firstItem)
                if isNestedSequence:
                    for y_true_i, y_predicted_i in zip(y_true, y_predicted):
                        self.addAll(y_predicted=y_predicted_i, y_true=y_true_i)
                else:
                    self.y_true.extend(y_true)
                    self.y_predicted.extend(y_predicted)
        elif isinstance(y_predicted, pd.DataFrame) and isinstance(y_true, pd.DataFrame):
            # keep track of multidimensional data (to be used later in getEvalStatsCollection)
            y_predicted_multidim = y_predicted.values
            y_true_multidim = y_true.values
            dim = y_predicted_multidim.shape[1]
            if dim != y_true_multidim.shape[1]:
                raise Exception("Dimension mismatch")
            if self.y_true_multidim is None:
                self.y_predicted_multidim = [[] for _ in range(dim)]
                self.y_true_multidim = [[] for _ in range(dim)]
            if len(self.y_predicted_multidim) != dim:
                raise Exception("Dimension mismatch")
            for i in range(dim):
                self.y_predicted_multidim[i].extend(y_predicted_multidim[:, i])
                self.y_true_multidim[i].extend(y_true_multidim[:, i])
            # convert to flat data for this stats object
            y_predicted = y_predicted_multidim.reshape(-1)
            y_true = y_true_multidim.reshape(-1)
            self.y_true.extend(y_true)
            self.y_predicted.extend(y_predicted)
        else:
            raise Exception(f"Unhandled data types: {type(y_predicted)}, {type(y_true)}")

    def _toStringObjectInfo(self) -> str:
        return f"{super()._toStringObjectInfo()}, N={len(self.y_predicted)}"


def meanStats(evalStatsList: Sequence[EvalStats]) -> Dict[str, float]:
    """
    For a list of EvalStats objects compute the mean values of all metrics in a dictionary.
    Assumes that all provided EvalStats have the same metrics
    """
    dicts = [s.metricsDict() for s in evalStatsList]
    metrics = dicts[0].keys()
    return {m: np.mean([d[m] for d in dicts]) for m in metrics}


class EvalStatsPlot(Generic[TEvalStats], ABC):
    @abstractmethod
    def createFigure(self, evalStats: TEvalStats, subtitle: str) -> Optional[plt.Figure]:
        """
        :param evalStats: the evaluation stats from which to generate the plot
        :param subtitle: the plot's subtitle
        :return: the figure or None if this plot is not applicable/cannot be created
        """
        pass<|MERGE_RESOLUTION|>--- conflicted
+++ resolved
@@ -97,14 +97,10 @@
     def getValues(self, metric):
         return self.metrics[metric]
 
-<<<<<<< HEAD
     def getMetricNames(self) -> List[str]:
         return list(self.metrics.keys())
 
-    def aggStats(self):
-=======
     def aggMetricsDict(self, aggFns=(np.mean, np.std)) -> Dict[str, float]:
->>>>>>> 38afbbf7
         agg = {}
         for metric, values in self.metrics.items():
             for aggFn in aggFns:
