import logging

import lightgbm
import sklearn.ensemble
import sklearn.naive_bayes
import sklearn.neural_network
import sklearn.tree

<<<<<<< HEAD
=======
import pandas as pd

>>>>>>> a85b747f
from .sklearn_base import AbstractSkLearnVectorClassificationModel


_log = logging.getLogger(__name__)


class SkLearnDecisionTreeVectorClassificationModel(AbstractSkLearnVectorClassificationModel):
    def __init__(self, min_samples_leaf=8, random_state=42, **modelArgs):
        super().__init__(sklearn.tree.DecisionTreeClassifier,
            min_samples_leaf=min_samples_leaf, random_state=random_state, **modelArgs)


class SkLearnRandomForestVectorClassificationModel(AbstractSkLearnVectorClassificationModel):
    def __init__(self, min_samples_leaf=8, random_state=42, **modelArgs):
        super().__init__(sklearn.ensemble.RandomForestClassifier,
            random_state=random_state, min_samples_leaf=min_samples_leaf, **modelArgs)


class SkLearnMLPVectorClassificationModel(AbstractSkLearnVectorClassificationModel):
    def __init__(self, **modelArgs):
        super().__init__(sklearn.neural_network.MLPClassifier, **modelArgs)


class SkLearnMultinomialNBVectorClassificationModel(AbstractSkLearnVectorClassificationModel):
    def __init__(self, **modelArgs):
        super().__init__(sklearn.naive_bayes.MultinomialNB, **modelArgs)


class SkLearnLightGBMVectorClassificationModel(AbstractSkLearnVectorClassificationModel):
    log = log.getChild(__qualname__)

    def __init__(self, categoricalFeatureNames: Sequence[str] = None, random_state=42, num_leaves=31, **modelArgs):
        """
        :param categoricalFeatureNames: sequence of feature names in the input data that are categorical
            Columns that have dtype 'category' (as will be the case for categorical columns created via FeatureGenerators)
            need not be specified (should be inferred automatically, but we have never actually tested this behaviour
            successfully for a classification model).
            In general, passing categorical features may be preferable to using one-hot encoding, for example.
        :param random_state: the random seed to use
        :param num_leaves: the maximum number of leaves in one tree (original lightgbm default is 31)
        :param modelArgs: see https://lightgbm.readthedocs.io/en/latest/Parameters.html
        """
        super().__init__(lightgbm.sklearn.LGBMClassifier, random_state=random_state, num_leaves=num_leaves, **modelArgs)
<<<<<<< HEAD


class SkLearnSVCVectorClassificationModel(AbstractSkLearnVectorClassificationModel):
    def __init__(self, random_state=42, **modelArgs):
        super().__init__(sklearn.svm.SVC, random_state=random_state, **modelArgs)
=======
        self.categoricalFeatureNames = categoricalFeatureNames

    def _updateModelArgs(self, inputs: pd.DataFrame, outputs: pd.DataFrame):
        if self.categoricalFeatureNames is not None:
            cols = list(inputs.columns)
            colIndices = [cols.index(f) for f in self.categoricalFeatureNames]
            args = {"cat_column": colIndices}
            self.log.info(f"Updating model parameters with {args}")
            self.modelArgs.update(args)
>>>>>>> a85b747f
<|MERGE_RESOLUTION|>--- conflicted
+++ resolved
@@ -6,11 +6,8 @@
 import sklearn.neural_network
 import sklearn.tree
 
-<<<<<<< HEAD
-=======
 import pandas as pd
 
->>>>>>> a85b747f
 from .sklearn_base import AbstractSkLearnVectorClassificationModel
 
 
@@ -54,13 +51,6 @@
         :param modelArgs: see https://lightgbm.readthedocs.io/en/latest/Parameters.html
         """
         super().__init__(lightgbm.sklearn.LGBMClassifier, random_state=random_state, num_leaves=num_leaves, **modelArgs)
-<<<<<<< HEAD
-
-
-class SkLearnSVCVectorClassificationModel(AbstractSkLearnVectorClassificationModel):
-    def __init__(self, random_state=42, **modelArgs):
-        super().__init__(sklearn.svm.SVC, random_state=random_state, **modelArgs)
-=======
         self.categoricalFeatureNames = categoricalFeatureNames
 
     def _updateModelArgs(self, inputs: pd.DataFrame, outputs: pd.DataFrame):
@@ -70,4 +60,8 @@
             args = {"cat_column": colIndices}
             self.log.info(f"Updating model parameters with {args}")
             self.modelArgs.update(args)
->>>>>>> a85b747f
+
+
+class SkLearnSVCVectorClassificationModel(AbstractSkLearnVectorClassificationModel):
+    def __init__(self, random_state=42, **modelArgs):
+        super().__init__(sklearn.svm.SVC, random_state=random_state, **modelArgs)