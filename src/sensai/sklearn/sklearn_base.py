import copy
import logging
import re
from abc import ABC, abstractmethod
from typing import List, Any, Dict, Optional

import numpy as np
import pandas as pd
from sklearn import compose

from ..feature_importance import FeatureImportanceProvider
from ..util.pickle import setstate
from ..util.string import dictString
from ..vector_model import VectorRegressionModel, VectorClassificationModel

log = logging.getLogger(__name__)


def createSkLearnModel(modelConstructor, modelArgs, outputTransformer=None):
    model = modelConstructor(**modelArgs)
    if outputTransformer is not None:
        model = compose.TransformedTargetRegressor(regressor=model, transformer=outputTransformer)
    return model


def strSkLearnModel(model):
    """
    Creates a cleaned string representation of the model with line breaks and indentations removed

    :param model: the sklearn model for which to generate the cleaned string representation
    :return: the string representation
    """
    return re.sub(r",\s*", ", ", str(model))


def _applySkLearnInputTransformer(inputs: pd.DataFrame, sklearnInputTransformer: Optional, fit: bool) -> pd.DataFrame:
    if sklearnInputTransformer is None:
        return inputs
    else:
        inputValues = inputs.values
        shapeBefore = inputValues.shape
        if fit:
            inputValues = sklearnInputTransformer.fit_transform(inputValues)
        else:
            inputValues = sklearnInputTransformer.transform(inputValues)
        if inputValues.shape != shapeBefore:
            raise Exception("sklearnInputTransformer changed the shape of the input, which is unsupported. Consider using an a DFTSkLearnTransformer in inputTransformers instead.")
        return pd.DataFrame(inputValues, index=inputs.index, columns=inputs.columns)


class AbstractSkLearnVectorRegressionModel(VectorRegressionModel, ABC):
    """
    Base class for models built upon scikit-learn's model implementations
    """
    log = log.getChild(__qualname__)

    def __init__(self, modelConstructor, **modelArgs):
        """
        :param modelConstructor: the sklearn model constructor
        :param modelArgs: arguments to be passed to the sklearn model constructor
        """
        super().__init__()
        self.sklearnInputTransformer = None
        self.sklearnOutputTransformer = None
        self.modelConstructor = modelConstructor
        self.modelArgs = modelArgs
        self.fitArgs = {}

    def _toStringExcludes(self) -> List[str]:
        return super()._toStringExcludes() + ["sklearnInputTransformer", "sklearnOutputTransformer", "modelConstructor", "modelArgs"]

    def withSkLearnInputTransformer(self, sklearnInputTransformer) -> __qualname__:
        """
        :param sklearnInputTransformer: an optional sklearn preprocessor for normalising/scaling inputs
        :return: self
        """
        self.sklearnInputTransformer = sklearnInputTransformer
        return self

    def withSkLearnOutputTransformer(self, sklearnOutputTransformer):
        """
        :param sklearnOutputTransformer: an optional sklearn preprocessor for normalising/scaling outputs
        :return: self
        """
        self.sklearnOutputTransformer = sklearnOutputTransformer
        return self

    def _transformInput(self, inputs: pd.DataFrame, fit=False) -> pd.DataFrame:
        return _applySkLearnInputTransformer(inputs, self.sklearnInputTransformer, fit)

    def _updateModelArgs(self, inputs: pd.DataFrame, outputs: pd.DataFrame):
        """
        Designed to be overridden in order to make input data-specific changes to modelArgs

        :param inputs: the training input data
        :param outputs: the training output data
        """
        pass

    def _updateFitArgs(self, inputs: pd.DataFrame, outputs: pd.DataFrame):
        """
        Designed to be overridden in order to make input data-specific changes to fitArgs (arguments to be passed to the
        underlying model's fit method)

        :param inputs: the training input data
        :param outputs: the training output data
        """
        pass

    def _fit(self, inputs: pd.DataFrame, outputs: pd.DataFrame):
        inputs = self._transformInput(inputs, fit=True)
        self._updateModelArgs(inputs, outputs)
        self._updateFitArgs(inputs, outputs)
        self._fitSkLearn(inputs, outputs)

    @abstractmethod
    def _fitSkLearn(self, inputs: pd.DataFrame, outputs: pd.DataFrame):
        pass

    def _predict(self, x: pd.DataFrame):
        inputs = self._transformInput(x)
        return self._predictSkLearn(inputs)

    @abstractmethod
    def _predictSkLearn(self, inputs: pd.DataFrame):
        pass


class AbstractSkLearnMultipleOneDimVectorRegressionModel(AbstractSkLearnVectorRegressionModel, ABC):
    """
    Base class for models which use several sklearn models of the same type with a single
    output dimension to create a multi-dimensional model (for the case where there is more than one output dimension)
    """
    def __init__(self, modelConstructor, **modelArgs):
        super().__init__(modelConstructor, **modelArgs)
        self.models = {}

    def _toStringExcludes(self) -> List[str]:
        return super()._toStringExcludes() + ["models"]

    def _toStringAdditionalEntries(self) -> Dict[str, Any]:
        d = super()._toStringAdditionalEntries()
        if len(self.models) > 0:
            d["model[0]"] = strSkLearnModel(next(iter(self.models.values())))
        else:
            d["modelConstructor"] = f"{self.modelConstructor.__name__}({dictString(self.modelArgs)})"
        return d

    def _fitSkLearn(self, inputs: pd.DataFrame, outputs: pd.DataFrame):
        for predictedVarName in outputs.columns:
            log.info(f"Fitting model for output variable '{predictedVarName}'")
            model = createSkLearnModel(self.modelConstructor,
                    self.modelArgs,
                    outputTransformer=copy.deepcopy(self.sklearnOutputTransformer))
            model.fit(inputs, outputs[predictedVarName], **self.fitArgs)
            self.models[predictedVarName] = model

    def _predictSkLearn(self, inputs: pd.DataFrame) -> pd.DataFrame:
        results = {}
        for varName in self.models:
            results[varName] = self._predictSkLearnSingleModel(self.models[varName], inputs)
        return pd.DataFrame(results)

<<<<<<< HEAD
    def _predictSkLearnSingleModel(self, model, inputs: pd.DataFrame) -> np.ndarray:
        return model.predict(inputs)

    def getModelForVarName(self, varName: Optional[str] = None):
        if varName is None:
            if len(self.models) == 1:
                return next(iter(self.models.values()))
            else:
                raise ValueError("Must provide varName")
        else:
            return self.models[varName]
=======
    def getSkLearnModel(self, predictedVarName=None):
        if predictedVarName is None:
            if len(self.models) > 1:
                raise ValueError(f"Must provide predicted variable name (one of {self.models.keys()})")
            return next(iter(self.models.values()))
        return self.models[predictedVarName]
>>>>>>> bc309808


class AbstractSkLearnMultiDimVectorRegressionModel(AbstractSkLearnVectorRegressionModel, ABC):
    """
    Base class for models which use a single sklearn model with multiple output dimensions to create the multi-dimensional model
    """
    def __init__(self, modelConstructor, **modelArgs):
        super().__init__(modelConstructor, **modelArgs)
        self.model = None

    def _toStringExcludes(self) -> List[str]:
        return super()._toStringExcludes() + ["model"]

    def _toStringAdditionalEntries(self) -> Dict[str, Any]:
        d = super()._toStringAdditionalEntries()
        if self.model is not None:
            d["model"] = strSkLearnModel(self.model)
        else:
            d["modelConstructor"] = f"{self.modelConstructor.__name__}({dictString(self.modelArgs)})"
        return d

    def _fitSkLearn(self, inputs: pd.DataFrame, outputs: pd.DataFrame):
        if len(outputs.columns) > 1:
            log.info(f"Fitting a single multi-dimensional model for all {len(outputs.columns)} output dimensions")
        self.model = createSkLearnModel(self.modelConstructor, self.modelArgs, outputTransformer=self.sklearnOutputTransformer)
        outputValues = outputs.values
        if outputValues.shape[1] == 1:  # for 1D output, shape must be (numSamples,) rather than (numSamples, 1)
            outputValues = np.ravel(outputValues)
        self.model.fit(inputs, outputValues, **self.fitArgs)

    def _predictSkLearn(self, inputs: pd.DataFrame) -> pd.DataFrame:
        Y = self.model.predict(inputs)
        return pd.DataFrame(Y, columns=self.getModelOutputVariableNames())


class AbstractSkLearnVectorClassificationModel(VectorClassificationModel, ABC):
    def __init__(self, modelConstructor, useBalancedClassWeights=False, **modelArgs):
        """
        :param modelConstructor: the sklearn model constructor
        :param modelArgs: arguments to be passed to the sklearn model constructor
        :param useBalancedClassWeights: whether to compute class weights from the training data and apply the corresponding weight to
            each data point such that the sum of weights for all classes is equal. This is achieved by applying a weight proportional
            to the reciprocal frequency of the class in the (training) data. We scale weights such that the smallest weight (of the
            largest class) is 1, ensuring that weight counts still reasonably correspond to data point counts.
            Note that weighted data points may not be supported for all types of models.
        """
        super().__init__()
        self.modelConstructor = modelConstructor
        self.sklearnInputTransformer = None
        self.sklearnOutputTransformer = None
        self.modelArgs = modelArgs
        self.fitArgs = {}
        self.useBalancedClassWeights = useBalancedClassWeights
        self.model = None

    def __setstate__(self, state):
        setstate(AbstractSkLearnVectorClassificationModel, self, state, newDefaultProperties={"useComputedClassWeights": False},
            renamedProperties={"useComputedClassWeights": "useBalancedClassWeights"})

    def _toStringExcludes(self) -> List[str]:
        return super()._toStringExcludes() + ["modelConstructor", "sklearnInputTransformer", "sklearnOutputTransformer",
            "modelArgs", "model"]

    def _toStringAdditionalEntries(self) -> Dict[str, Any]:
        d = super()._toStringAdditionalEntries()
        if self.model is None:
            d["modelConstructor"] = f"{self.modelConstructor.__name__}({dictString(self.modelArgs)})"
        else:
            d["model"] = strSkLearnModel(self.model)
        return d

    def withSkLearnInputTransformer(self, sklearnInputTransformer) -> __qualname__:
        """
        :param sklearnInputTransformer: an optional sklearn preprocessor for transforming inputs
        :return: self
        """
        self.sklearnInputTransformer = sklearnInputTransformer
        return self

    def withSkLearnOutputTransformer(self, sklearnOutputTransformer):
        """
        :param sklearnOutputTransformer: an optional sklearn preprocessor for transforming the target labels
        :return: self
        """
        raise Exception("This is currently not supported for classifiers")  # TODO add support
        self.sklearnOutputTransformer = sklearnOutputTransformer
        return self

    def _updateModelArgs(self, inputs: pd.DataFrame, outputs: pd.DataFrame):
        """
        Designed to be overridden in order to make input data-specific changes to modelArgs

        :param inputs: the training input data
        :param outputs: the training output data
        """
        pass

    def _updateFitArgs(self, inputs: pd.DataFrame, outputs: pd.DataFrame):
        """
        Designed to be overridden in order to make input data-specific changes to fitArgs (arguments to be passed to the
        underlying model's fit method)

        :param inputs: the training input data
        :param outputs: the training output data
        """
        pass

    def _fitClassifier(self, inputs: pd.DataFrame, outputs: pd.DataFrame):
        inputs = self._transformInput(inputs, fit=True)
        self._updateModelArgs(inputs, outputs)
        self._updateFitArgs(inputs, outputs)
        self.model = createSkLearnModel(self.modelConstructor, self.modelArgs, self.sklearnOutputTransformer)
        log.info(f"Fitting sklearn classifier of type {self.model.__class__.__name__}")
        kwargs = dict(self.fitArgs)
        if self.useBalancedClassWeights:
            class2weight = self._computeClassWeights(outputs)
            classes = outputs.iloc[:, 0]
            weights = np.array([class2weight[cls] for cls in classes])
            weights = weights / np.min(weights)
            kwargs["sample_weight"] = weights
        outputValues = np.ravel(outputs.values)
        self.model.fit(inputs, outputValues, **kwargs)

    def _transformInput(self, inputs: pd.DataFrame, fit=False) -> pd.DataFrame:
        return _applySkLearnInputTransformer(inputs, self.sklearnInputTransformer, fit)

    def _predict(self, x: pd.DataFrame):
        inputValues = self._transformInput(x)
        Y = self.model.predict(inputValues)
        return pd.DataFrame(Y, columns=self._predictedVariableNames)

    def _predictClassProbabilities(self, x: pd.DataFrame):
        inputValues = self._transformInput(x)
        Y = self.model.predict_proba(inputValues)
        return pd.DataFrame(Y, columns=self._labels)

    def get_params(self, deep=True):
        return self.model.get_params(deep=deep)

    def set_params(self, **params):
        self.model.set_params(**params)

    def _computeClassWeights(self, outputs: pd.DataFrame):
        """
        :param outputs: the output data frame containing the class labels as the first column
        :return: the dictionary of class weights mapping class to weight value
        """
        classes: pd.Series = outputs.iloc[:,0]
        counts = classes.value_counts()
        rfreqs = counts / counts.sum()
        weights: pd.Series = 1.0 / rfreqs
        return weights.to_dict()


def _getModelFeatureImportanceVector(model):
    candAttributes = ("feature_importances_", "coef_")
    for attr in candAttributes:
        if hasattr(model, attr):
            importanceValues = getattr(model, attr)
            if attr == "coef_":
                importanceValues = np.abs(importanceValues)  # for coefficients in linear models, use the absolute values
            return importanceValues
    raise ValueError(f"Model {model} has none of the attributes {candAttributes}")


class FeatureImportanceProviderSkLearnRegressionMultipleOneDim(FeatureImportanceProvider):
    def getFeatureImportanceDict(self) -> Dict[str, Dict[str, int]]:
        self: AbstractSkLearnMultipleOneDimVectorRegressionModel
        return {targetFeature: dict(zip(self._modelInputVariableNames, _getModelFeatureImportanceVector(model))) for targetFeature, model in self.models.items()}


class FeatureImportanceProviderSkLearnRegressionMultiDim(FeatureImportanceProvider):
    def getFeatureImportanceDict(self) -> Dict[str, float]:
        self: AbstractSkLearnMultiDimVectorRegressionModel
        return dict(zip(self._modelInputVariableNames, _getModelFeatureImportanceVector(self.model)))


class FeatureImportanceProviderSkLearnClassification(FeatureImportanceProvider):
    def getFeatureImportanceDict(self) -> Dict[str, float]:
        self: AbstractSkLearnVectorClassificationModel
        return dict(zip(self._modelInputVariableNames, _getModelFeatureImportanceVector(self.model)))<|MERGE_RESOLUTION|>--- conflicted
+++ resolved
@@ -161,26 +161,12 @@
             results[varName] = self._predictSkLearnSingleModel(self.models[varName], inputs)
         return pd.DataFrame(results)
 
-<<<<<<< HEAD
-    def _predictSkLearnSingleModel(self, model, inputs: pd.DataFrame) -> np.ndarray:
-        return model.predict(inputs)
-
-    def getModelForVarName(self, varName: Optional[str] = None):
-        if varName is None:
-            if len(self.models) == 1:
-                return next(iter(self.models.values()))
-            else:
-                raise ValueError("Must provide varName")
-        else:
-            return self.models[varName]
-=======
     def getSkLearnModel(self, predictedVarName=None):
         if predictedVarName is None:
             if len(self.models) > 1:
                 raise ValueError(f"Must provide predicted variable name (one of {self.models.keys()})")
             return next(iter(self.models.values()))
         return self.models[predictedVarName]
->>>>>>> bc309808
 
 
 class AbstractSkLearnMultiDimVectorRegressionModel(AbstractSkLearnVectorRegressionModel, ABC):
