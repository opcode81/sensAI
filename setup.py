--- conflicted
+++ resolved
@@ -1,87 +1,83 @@
-import functools
-import re
-from typing import Iterable, Dict
-from glob import glob
-
-from setuptools import setup, find_namespace_packages
-
-tf_requirements = ['tensorflow==1.15.0']
-torch_requirements = ['torch==1.4.0', 'torchtext==0.5.0']
-lightgbm_requirements = ['lightgbm==2.3.0']
-geoanalytics_requirements = ['networkx==2.4', 'Shapely~=1.7.0', 'geopandas==0.7.0', 'utm==0.7.0']
-
-
-# list of dependencies where ==/~= dependencies (used in requirements.txt and for the extras in requirements_*.txt) are relaxed:
-# any later version is OK (as long as we are not aware of a concrete limitation - and once we are, we shall define
-# the respective upper bound below)
-DEPS_VERSION_LOWER_BOUND = [
-    # main
-    "pandas", "scipy", "numpy", "scikit-learn", "seaborn", "typing-extensions",
-    # extra "torch"
-    "torch", "torchtext",
-    # extra "tensorflow"
-    "tensorflow",
-    # extra "lightgbm"
-    "lightgbm",
-    # extra "geoanalytics"
-    "networkx", "Shapely", "geopandas", "utm",
-]
-# upper bound: map dependency name to lowest exluded version
-DEPS_VERSION_UPPER_BOUND_EXCLUSIVE: Dict[str, str] = {}
-
-
-def relaxed_requirements(deps: Iterable[str]):
-    """
-    :param deps: the set of requirements
-    :return: the set of updated requirements with the relaxations defined above applied
-    """
-    updated_deps = []
-    for dep in deps:
-        dep = dep.strip()
-        if dep.startswith("#"):
-            continue
-        m = re.match(r'([\w-]+)[=~]=', dep)  # match package with == or ~= version spec
-        if m:
-            package = m.group(1)
-            if package in DEPS_VERSION_LOWER_BOUND:
-                dep = dep.replace("==", ">=").replace("~=", ">=")
-            elif package in DEPS_VERSION_UPPER_BOUND_EXCLUSIVE:
-                dep = dep.replace("==", ">=").replace("~=", ">=")
-                dep += ",<" + DEPS_VERSION_UPPER_BOUND_EXCLUSIVE[package]
-        updated_deps.append(dep)
-    return updated_deps
-
-
-def relaxed_requirements_from_file(path):
-    with open(path, "r") as f:
-        return relaxed_requirements(f.readlines())
-
-
-# create extras requirements from requirements_*.txt, and add "full" extras which combines them all
-extras_require = {}
-for extras_requirements_file in glob("requirements_*.txt"):
-    m = re.match(r"requirements_(\w+).txt", extras_requirements_file)
-    extra_name = m.group(1)
-    extras_require[extra_name] = relaxed_requirements_from_file(extras_requirements_file)
-extras_require["full"] = functools.reduce(lambda x, y: x + y, list(extras_require.values()))
-
-
-setup(
-    name='sensai',
-    package_dir={"": "src"},
-    license="MIT",
-    url="https://github.com/jambit/sensAI",
-    packages=find_namespace_packages(where="src"),
-    include_package_data=True,
-<<<<<<< HEAD
-    version='0.1.7',
-=======
-    version='0.1.8',
->>>>>>> c50a86bd
-    description='Library for sensible AI',
-    install_requires=relaxed_requirements_from_file("requirements.txt"),
-    dependency_links=["https://download.pytorch.org/whl/torch_stable.html"],
-    setup_requires=["wheel"],
-    extras_require=extras_require,
-    author='jambit GmbH'
-)
+import functools
+import re
+from typing import Iterable, Dict
+from glob import glob
+
+from setuptools import setup, find_namespace_packages
+
+tf_requirements = ['tensorflow==1.15.0']
+torch_requirements = ['torch==1.4.0', 'torchtext==0.5.0']
+lightgbm_requirements = ['lightgbm==2.3.0']
+geoanalytics_requirements = ['networkx==2.4', 'Shapely~=1.7.0', 'geopandas==0.7.0', 'utm==0.7.0']
+
+
+# list of dependencies where ==/~= dependencies (used in requirements.txt and for the extras in requirements_*.txt) are relaxed:
+# any later version is OK (as long as we are not aware of a concrete limitation - and once we are, we shall define
+# the respective upper bound below)
+DEPS_VERSION_LOWER_BOUND = [
+    # main
+    "pandas", "scipy", "numpy", "scikit-learn", "seaborn", "typing-extensions",
+    # extra "torch"
+    "torch", "torchtext",
+    # extra "tensorflow"
+    "tensorflow",
+    # extra "lightgbm"
+    "lightgbm",
+    # extra "geoanalytics"
+    "networkx", "Shapely", "geopandas", "utm",
+]
+# upper bound: map dependency name to lowest exluded version
+DEPS_VERSION_UPPER_BOUND_EXCLUSIVE: Dict[str, str] = {}
+
+
+def relaxed_requirements(deps: Iterable[str]):
+    """
+    :param deps: the set of requirements
+    :return: the set of updated requirements with the relaxations defined above applied
+    """
+    updated_deps = []
+    for dep in deps:
+        dep = dep.strip()
+        if dep.startswith("#"):
+            continue
+        m = re.match(r'([\w-]+)[=~]=', dep)  # match package with == or ~= version spec
+        if m:
+            package = m.group(1)
+            if package in DEPS_VERSION_LOWER_BOUND:
+                dep = dep.replace("==", ">=").replace("~=", ">=")
+            elif package in DEPS_VERSION_UPPER_BOUND_EXCLUSIVE:
+                dep = dep.replace("==", ">=").replace("~=", ">=")
+                dep += ",<" + DEPS_VERSION_UPPER_BOUND_EXCLUSIVE[package]
+        updated_deps.append(dep)
+    return updated_deps
+
+
+def relaxed_requirements_from_file(path):
+    with open(path, "r") as f:
+        return relaxed_requirements(f.readlines())
+
+
+# create extras requirements from requirements_*.txt, and add "full" extras which combines them all
+extras_require = {}
+for extras_requirements_file in glob("requirements_*.txt"):
+    m = re.match(r"requirements_(\w+).txt", extras_requirements_file)
+    extra_name = m.group(1)
+    extras_require[extra_name] = relaxed_requirements_from_file(extras_requirements_file)
+extras_require["full"] = functools.reduce(lambda x, y: x + y, list(extras_require.values()))
+
+
+setup(
+    name='sensai',
+    package_dir={"": "src"},
+    license="MIT",
+    url="https://github.com/jambit/sensAI",
+    packages=find_namespace_packages(where="src"),
+    include_package_data=True,
+    version='0.1.8',
+    description='Library for sensible AI',
+    install_requires=relaxed_requirements_from_file("requirements.txt"),
+    dependency_links=["https://download.pytorch.org/whl/torch_stable.html"],
+    setup_requires=["wheel"],
+    extras_require=extras_require,
+    author='jambit GmbH'
+)